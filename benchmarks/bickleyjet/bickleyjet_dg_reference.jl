--- conflicted
+++ resolved
@@ -1,5 +1,6 @@
 using Base.Threads
 import ClimaCore.Spaces
+using CUDA
 
 function spaceconfig(::Val{Nq}, ::Type{DA} = Array) where {Nq, DA}
     quad = Spaces.Quadratures.GLL{Nq}()
@@ -245,12 +246,12 @@
             end
         end
     end
-<<<<<<< HEAD
-    return dYdt
-end
-
-
-function volume_ref_CUDA!(dYdt, Y, parameters, Nq)
+
+    return dydt_ref
+end
+
+
+function volume_ref_cuda!(dYdt, Y, parameters, Nq)
     Nstate = 4
     n1, n2 = size(Y, 4), size(Y, 5)
 
@@ -258,7 +259,7 @@
     max_threads = 256
     @assert (Nq * Nq) ≤ max_threads
 
-    @cuda threads = (Nq, Nq) blocks = (n1, n2) volume_ref_CUDA_kernel!(
+    @cuda threads = (Nq, Nq) blocks = (n1, n2) volume_ref_cuda_kernel!(
         dYdt,
         Y,
         parameters,
@@ -270,7 +271,7 @@
     return dYdt
 end
 
-function volume_ref_CUDA_kernel!(
+function volume_ref_cuda_kernel!(
     dYdt,
     Y,
     parameters,
@@ -325,11 +326,11 @@
     return nothing
 end
 
-function add_face_ref_CUDA!(dYdt, Y, parameters, Nq)
+function add_face_ref_cuda!(dYdt, Y, parameters, Nq)
     (ξ, W, D) = spaceconfig(Val(Nq), CuArray)
     n1, n2 = size(Y, 4), size(Y, 5)
 
-    @cuda threads = (Nq) blocks = (n1, n2) add_face_ref_CUDA_kernel!(
+    @cuda threads = (Nq) blocks = (n1, n2) add_face_ref_cuda_kernel!(
         dYdt,
         Y,
         parameters,
@@ -340,7 +341,7 @@
     return dYdt
 end
 
-function add_face_ref_CUDA_kernel!(dYdt, Y, parameters, Nq, W, D)
+function add_face_ref_cuda_kernel!(dYdt, Y, parameters, Nq, W, D)
     h1, h2 = blockIdx().x, blockIdx().y
     i = j = threadIdx().x
     n1, n2 = size(Y, 4), size(Y, 5)
@@ -416,8 +417,4 @@
     dYdt[i, Nq, 3, g1, g2] += sWJ / WJ⁺ * nf.ρu[2]
     dYdt[i, Nq, 4, g1, g2] += sWJ / WJ⁺ * nf.ρθ
     return nothing
-=======
-
-    return dydt_ref
->>>>>>> 29b5e6e8
 end