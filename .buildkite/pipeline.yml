env:
  JULIA_VERSION: "1.7.1"
  MPI_IMPL: "openmpi"
  OPENMPI_VERSION: "4.1.1"
  CUDA_VERSION: "11.2"
  OPENBLAS_NUM_THREADS: 1

steps:
  - label: "init :computer:"
    key: "init_cpu_env"
    command:
      - echo "--- Instantiate project"

      - "julia --project -e 'using Pkg; Pkg.instantiate(;verbose=true)'"
      - "julia --project -e 'using Pkg; Pkg.precompile(;strict=true)'"

      - echo "--- Instantiate test"
      - "julia --project=test -e 'using Pkg; Pkg.develop(path=\".\")'"
      - "julia --project=test -e 'using Pkg; Pkg.instantiate(;verbose=true)'"
      - "julia --project=test -e 'using Pkg; Pkg.precompile(;strict=true)'"

      - echo "--- Instantiate perf"
      - "julia --project=perf -e 'using Pkg; Pkg.instantiate(;verbose=true)'"
      - "julia --project=perf -e 'using Pkg; Pkg.precompile(;strict=true)'"

      - echo "--- Instantiate examples"
      - "julia --project=examples -e 'using Pkg; Pkg.instantiate(;verbose=true)'"
      - "julia --project=examples -e 'using Pkg; Pkg.precompile(;strict=true)'"

      - echo "--- Instantiate benchmarks"
      - "julia --project=benchmarks/bickleyjet -e 'using Pkg; Pkg.instantiate(;verbose=true)'"
      - "julia --project=benchmarks/bickleyjet -e 'using Pkg; Pkg.precompile(;strict=true)'"

      - echo "--- Instantiate status"
      - "julia --project -e 'using Pkg; Pkg.status()'"
    agents:
      config: cpu
      queue: central
      slurm_ntasks: 1
      slurm_cpus_per_task: 8
    env:
      JULIA_NUM_PRECOMPILE_TASKS: 8

  - label: "init :flower_playing_cards:"
    key: "init_gpu_env"
    command:
      - "export CUDA_HOME=/usr/local/cuda-$$CUDA_VERSION"

      - "julia --project -e 'using Pkg; Pkg.instantiate(;verbose=true)'"
      - "julia --project -e 'using Pkg; Pkg.precompile(;strict=true)'"

      - "julia --project=test -e 'using Pkg; Pkg.develop(path=\".\"); Pkg.instantiate(;verbose=true)'"
      - "julia --project=test -e 'using Pkg; Pkg.precompile(;strict=true)'"

      # force the initialization of the CUDA runtime as it is lazily loaded by default
      - "julia --project -e 'using CUDA; CUDA.precompile_runtime()'"
      - "julia --project -e 'using CUDA; CUDA.versioninfo()'"

      - "julia --project=benchmarks/bickleyjet -e 'using Pkg; Pkg.instantiate(;verbose=true)'"
      - "julia --project=benchmarks/bickleyjet -e 'using Pkg; Pkg.precompile(;strict=true)'"

      - "julia --project -e 'using Pkg; Pkg.status()'"
    agents:
      config: gpu
      queue: central
      slurm_ntasks: 1
      slurm_cpus_per_task: 8
      slurm_gres: "gpu:1"
    env:
      JULIA_NUM_PRECOMPILE_TASKS: 8

  - wait

  - label: ":computer: unit tests"
    key: "cpu_unittests"
    command:
      - "julia --color=yes --check-bounds=yes --project=test test/runtests.jl"
    agents:
      config: cpu
      queue: central
      slurm_mem: 64GB
      slurm_ntasks: 1

  - label: ":computer: unit tests expensive"
    key: "cpu_unittests_expensive"
    command:
      - "julia --color=yes --check-bounds=yes --project=test test/runtests_expensive.jl"
    agents:
      config: cpu
      queue: central
      slurm_mem: 64GB
      slurm_ntasks: 1

  - label: ":flower_playing_cards: unit tests"
    key: "gpu_unittests"
    command:
      - "export CUDA_HOME=/usr/local/cuda-$$CUDA_VERSION"
      - "julia --color=yes --check-bounds=yes --project=test test/runtests.jl CUDA"
    agents:
      config: gpu
      queue: central
      slurm_ntasks: 1
      slurm_gres: "gpu:1"

  - label: ":computer: test implicit_stencil Float32"
    key: "cpu_implicit_stencil_float32"
    command:
      - "julia -O0 --color=yes --check-bounds=yes --project=test test/Operators/finitedifference/implicit_stencils.jl --float_type Float32"
    agents:
      config: cpu
      queue: central
      slurm_ntasks: 1

  - label: ":computer: test implicit_stencil Float64"
    key: "cpu_implicit_stencil_float64"
    command:
      - "julia -O0 --color=yes --check-bounds=yes --project=test test/Operators/finitedifference/implicit_stencils.jl --float_type Float64"
    agents:
      config: cpu
      queue: central
      slurm_ntasks: 1

  - label: ":computer: test implicit_stencil opt"
    key: "cpu_implicit_stencil_opt"
    command:
      - "julia --color=yes --check-bounds=yes --project=test test/Operators/finitedifference/opt_implicit_stencils.jl"
    agents:
      config: cpu
      queue: central
      slurm_ntasks: 1

  - label: ":computer: Column performance benchmarks"
    key: "cpu_column_perf_bm"
    command:
      - "julia --color=yes --project=test test/Operators/finitedifference/column_benchmark.jl"
    agents:
      config: cpu
      queue: central
      slurm_ntasks: 1

  - label: ":rocket::computer: Axis tensor conversion performance benchmarks"
    key: "cpu_axis_tensor_conversion_perf_bm"
    command:
      - "julia --color=yes --project=test test/Geometry/axistensor_conversion_benchmarks.jl"
    agents:
      config: cpu
      queue: central
      slurm_ntasks: 1

<<<<<<< HEAD
=======
  - label: ":computer: Parallel HDF5 IO tests"
    key: "cpu_parallel_hdf5"
    command:
      - "mpiexec julia --color=yes --project=test test/InputOutput/hybrid3dcubedsphere.jl"
    env:
      CLIMACORE_DISTRIBUTED: "MPI"
    agents:
      config: cpu
      queue: central
      slurm_ntasks: 3

  - label: ":flower_playing_cards: unit tests"
    key: "gpu_unittests"
    command:
      - "export CUDA_HOME=/usr/local/cuda-$$CUDA_VERSION"
      - "julia --color=yes --check-bounds=yes --project=test test/runtests.jl CUDA"
    agents:
      config: gpu
      queue: central
      slurm_ntasks: 1
      slurm_gres: "gpu:1"

>>>>>>> 2cea2d25
  - label: ":computer: Column Heat Diffusion Eq"
    key: "cpu_column_heat"
    command:
      - "julia --color=yes --project=examples examples/column/heat.jl"
    artifact_paths:
      - "examples/column/output/heat/*"
    agents:
      config: cpu
      queue: central
      slurm_ntasks: 1

  - label: ":computer: Column Advection Step Eq"
    key: "cpu_column_step_advect"
    command:
      - "julia --color=yes --project=examples examples/column/step.jl"
    artifact_paths:
      - "examples/column/output/advect_step_function/*"
    agents:
      config: cpu
      queue: central
      slurm_ntasks: 1

  - label: ":computer: Column Advection Eq"
    key: "cpu_column_advect"
    command:
      - "julia --color=yes --project=examples examples/column/advect.jl"
    artifact_paths:
      - "examples/column/output/advect/*"
    agents:
      config: cpu
      queue: central
      slurm_ntasks: 1

  - label: ":computer: Column FCT Advection Eq"
    key: "cpu_fct_column_advect"
    command:
      - "julia --color=yes --project=examples examples/column/fct_advection.jl"
    artifact_paths:
      - "examples/column/output/fct_advection/*"
    agents:
      config: cpu
      queue: central
      slurm_ntasks: 1

  - label: ":computer: Column BB FCT Advection Eq"
    key: "cpu_bb_fct_column_advect"
    command:
      - "julia --color=yes --check-bounds=yes --project=examples examples/column/bb_fct_advection.jl"
    artifact_paths:
      - "examples/column/output/bb_fct_advection/*"
    agents:
      config: cpu
      queue: central
      slurm_ntasks: 1

  - label: ":computer: Column Zalesak FCT Advection Eq"
    key: "cpu_zalesak_fct_column_advect"
    command:
      - "julia --color=yes --check-bounds=yes --project=examples examples/column/zalesak_fct_advection.jl"
    artifact_paths:
      - "examples/column/output/zalesak_fct_advection/*"
    agents:
      config: cpu
      queue: central
      slurm_ntasks: 1

  - label: ":computer: Column Advection Diffusion Eq"
    key: "cpu_column_advect_diff"
    command:
      - "julia --color=yes --project=examples examples/column/advect_diffusion.jl"
    artifact_paths:
      - "examples/column/output/advect_diffusion/*"
    agents:
      config: cpu
      queue: central
      slurm_ntasks: 1

  - label: ":computer: Column Ekman Eq"
    key: "cpu_column_ekman"
    command:
      - "julia --color=yes --project=examples examples/column/ekman.jl"
    artifact_paths:
      - "examples/column/output/ekman/*"
    agents:
      config: cpu
      queue: central
      slurm_ntasks: 1

  - label: ":computer: Column Hydrostatic Ekman Eq"
    key: "cpu_column_hydrostatic_ekman"
    command:
      - "julia --color=yes --project=examples examples/column/hydrostatic_ekman.jl"
    artifact_paths:
      - "examples/column/output/hydrostatic_ekman/*"
    agents:
      config: cpu
      queue: central
      slurm_ntasks: 1

  - label: ":computer: Column Wave Eq"
    key: "cpu_column_wave"
    command:
      - "julia --color=yes --project=examples examples/column/wave.jl"
    artifact_paths:
      - "examples/column/output/wave/*"
    agents:
      config: cpu
      queue: central
      slurm_ntasks: 1

  - label: ":computer: Column Hydrostatic Balance Eq"
    key: "cpu_column_hydrostatic"
    command:
      - "julia --color=yes --project=examples examples/column/hydrostatic.jl"
    artifact_paths:
      - "examples/column/output/hydrostatic/*"
    agents:
      config: cpu
      queue: central
      slurm_ntasks: 1

  - label: ":computer: Column Hydrostatic Balance Eq with discretely balanced initial condition"
    key: "cpu_column_hydrostatic_discrete"
    command:
      - "julia --color=yes --project=examples examples/column/hydrostatic_discrete.jl"
    artifact_paths:
      - "examples/column/output/hydrostatic_discrete/*"
    agents:
      config: cpu
      queue: central
      slurm_ntasks: 1

  - label: ":computer: Column Hydrostatic Balance Eq - implicit"
    key: "cpu_column_hydrostatic_implicit"
    command:
      - "julia --color=yes --project=examples examples/column/hydrostatic_implicit.jl"
    artifact_paths:
      - "examples/column/output/hydrostatic_implicit/*"
    soft_fail:
      - exit_status: 1
    agents:
      config: cpu
      queue: central
      slurm_ntasks: 1

  - label: ":computer: Bickley jet CG"
    key: "cpu_bickleyjet_cg"
    command:
      - "julia --color=yes --project=examples examples/bickleyjet/bickleyjet_cg.jl"
    artifact_paths:
      - "examples/bickleyjet/output/cg/*"
    agents:
      config: cpu
      queue: central
      slurm_ntasks: 1

  - label: ":computer: Bickley jet CG unstructured mesh"
    key: "cpu_bickleyjet_cg_unsmesh"
    command:
      - "julia --color=yes --project=examples examples/bickleyjet/bickleyjet_cg_unsmesh.jl"
    artifact_paths:
      - "examples/bickleyjet/output/cg_unsmesh/*"
    agents:
      config: cpu
      queue: central
      slurm_ntasks: 1

  - label: ":computer: Bickley jet CG vector invariant hyperviscosity"
    key: "cpu_bickleyjet_cg_invariant_hypervisc"
    command:
      - "julia --color=yes --project=examples examples/bickleyjet/bickleyjet_cg_invariant_hypervisc.jl"
    artifact_paths:
      - "examples/bickleyjet/output/cg_invariant_hypervisc/*"
    agents:
      config: cpu
      queue: central
      slurm_ntasks: 1

  - label: ":computer: MPI Bickley jet CG vector invariant hyperviscosity"
    key: "cpu_mpi_bickleyjet_cg_invariant_hypervisc"
    command:
      - "mpiexec julia --color=yes --project=examples examples/bickleyjet/bickleyjet_cg_invariant_hypervisc.jl"
    artifact_paths:
      - "examples/bickleyjet/output/cg_invariant_hypervisc/*"
    env:
      CLIMACORE_DISTRIBUTED: "MPI"
    agents:
      config: cpu
      queue: central
      slurm_ntasks: 4

  - label: ":computer: Bickley jet DG rusanov"
    key: "cpu_bickleyjet_dg_rusanov"
    command:
      - "julia --color=yes --project=examples examples/bickleyjet/bickleyjet_dg.jl rusanov"
    artifact_paths:
      - "examples/bickleyjet/output/dg_rusanov/*"
    agents:
      config: cpu
      queue: central
      slurm_ntasks: 1

  - label: ":computer: Bickley jet DG roe"
    key: "cpu_bickleyjet_dg_roe"
    command:
      - "julia --color=yes --project=examples examples/bickleyjet/bickleyjet_dg.jl roe"
    artifact_paths:
      - "examples/bickleyjet/output/dg_roe/*"
    agents:
      config: cpu
      queue: central
      slurm_ntasks: 1

  - label: ":computer: Bickley jet DG roe noslip"
    key: "cpu_bickleyjet_dg_roe_noslip"
    command:
      - "julia --color=yes --project=examples examples/bickleyjet/bickleyjet_dg.jl roe noslip"
    artifact_paths:
      - "examples/bickleyjet/output/dg_roe_noslip/*"
    agents:
      config: cpu
      queue: central
      slurm_ntasks: 1

  - label: ":computer: Plane limiters advection cosine bells"
    key: "cpu_cg_plane_advection_limiter_cosine_bells"
    command:
      - "julia --color=yes --project=examples examples/plane/limiters_advection.jl"
    artifact_paths:
      - "examples/plane/output/plane_advection_limiter_cosine_bells_D0/*"
    agents:
      config: cpu
      queue: central
      slurm_ntasks: 1

  - label: ":computer: Plane limiters advection Gaussian bells"
    key: "cpu_cg_plane_advection_limiter_gaussian_bells"
    command:
      - "julia --color=yes --project=examples examples/plane/limiters_advection.jl gaussian_bells"
    artifact_paths:
      - "examples/plane/output/plane_advection_limiter_gaussian_bells_D0/*"
    agents:
      config: cpu
      queue: central
      slurm_ntasks: 1

  - label: ":computer: Plane limiters advection cylinders"
    key: "cpu_cg_plane_advection_limiter_cylinders"
    command:
      - "julia --color=yes --project=examples examples/plane/limiters_advection.jl cylinders"
    artifact_paths:
      - "examples/plane/output/plane_advection_limiter_cylinders_D0/*"
    agents:
      config: cpu
      queue: central
      slurm_ntasks: 1

  - label: ":computer: 3D Box limiters advection cosine bells"
    key: "cpu_box_advection_limiter_cosine_bells"
    command:
      - "julia --color=yes --project=examples examples/hybrid/box/limiters_advection.jl"
    artifact_paths:
      - "examples/hybrid/box/output/box_advection_limiter_cosine_bells_D0/*"
    agents:
      config: cpu
      queue: central
      slurm_ntasks: 1

  - label: ":computer: 3D Box limiters advection Gaussian bells"
    key: "cpu_box_advection_limiter_gaussian_bells"
    command:
      - "julia --color=yes --project=examples examples/hybrid/box/limiters_advection.jl gaussian_bells"
    artifact_paths:
      - "examples/hybrid/box/output/box_advection_limiter_gaussian_bells_D0/*"
    agents:
      config: cpu
      queue: central
      slurm_ntasks: 1

  - label: ":computer: 3D Box limiters advection slotted spheres"
    key: "cpu_box_advection_limiter_slotted_spheres"
    command:
      - "julia --color=yes --project=examples examples/hybrid/box/limiters_advection.jl slotted_spheres"
    artifact_paths:
      - "examples/hybrid/box/output/box_advection_limiter_slotted_spheres_D0/*"
    agents:
      config: cpu
      queue: central
      slurm_ntasks: 1

  - label: ":computer: Rising Bubble 2D hybrid (ρθ)"
    key: "cpu_rising_bubble_2d_hybrid_rhotheta"
    command:
      - "julia --color=yes --project=examples examples/hybrid/plane/bubble_2d_rhotheta.jl"
    artifact_paths:
      - "examples/hybrid/plane/output/bubble_2d_rhotheta/*"
    agents:
      config: cpu
      queue: central
      slurm_ntasks: 1

  - label: ":computer: Rising Bubble 3D hybrid (ρθ)"
    key: "cpu_rising_bubble_3d_hybrid_rhotheta"
    command:
      - "julia --color=yes --project=examples examples/hybrid/box/bubble_3d_rhotheta.jl"
    artifact_paths:
      - "examples/hybrid/box/output/bubble_3d_rhotheta/*"
    agents:
      config: cpu
      queue: central
      slurm_ntasks: 1

  - label: ":computer: Rising Bubble 2D hybrid invariant (ρθ)"
    key: "cpu_rising_bubble_2d_hybrid_invariant_rhotheta"
    command:
      - "julia --color=yes --project=examples examples/hybrid/plane/bubble_2d_invariant_rhotheta.jl"
    artifact_paths:
      - "examples/hybrid/plane/output/bubble_2d_invariant_rhotheta/*"
    agents:
      config: cpu
      queue: central
      slurm_ntasks: 1

  - label: ":computer: Rising Bubble 2D hybrid invariant (ρe)"
    key: "cpu_rising_bubble_2d_hybrid_invariant_rhoe"
    command:
      - "julia --color=yes --project=examples examples/hybrid/plane/bubble_2d_invariant_rhoe.jl"
    artifact_paths:
      - "examples/hybrid/plane/output/bubble_2d_invariant_rhoe/*"
    agents:
      config: cpu
      queue: central
      slurm_ntasks: 1

  - label: ":computer: Rising Bubble 3D hybrid invariant (ρθ)"
    key: "cpu_rising_bubble_3d_hybrid_invariant_rhotheta"
    command:
      - "julia --color=yes --project=examples examples/hybrid/box/bubble_3d_invariant_rhotheta.jl"
    artifact_paths:
      - "examples/hybrid/box/output/bubble_3d_invariant_rhotheta/*"
    agents:
      config: cpu
      queue: central
      slurm_ntasks: 1

  - label: ":computer: Rising Bubble 3D hybrid invariant (ρe)"
    key: "cpu_rising_bubble_3d_hybrid_invariant_rhoe"
    command:
      - "julia --color=yes --project=examples examples/hybrid/box/bubble_3d_invariant_rhoe.jl"
    artifact_paths:
      - "examples/hybrid/box/output/bubble_3d_invariant_rhoe/*"
    agents:
      config: cpu
      queue: central
      slurm_ntasks: 1

  - label: ":computer: Density current 2D hybrid invariant total energy"
    key: "cpu_density_current_2d_hybrid_invariant_total_energy"
    command:
      - "julia --color=yes --project=examples examples/hybrid/plane/density_current_2dinvariant_rhoe.jl"
    artifact_paths:
      - "examples/hybrid/plane/output/dc_invariant_etot/*"
    agents:
      config: cpu
      queue: central
      slurm_ntasks: 1

  - label: ":computer: Density current 2D hybrid invariant total energy (topography mesh interface)"
    key: "cpu_density_current_2d_hybrid_invariant_total_energy_no-warp_topography"
    command:
      - "julia --color=yes --project=examples examples/hybrid/plane/topo_dc_2dinvariant_rhoe.jl"
    artifact_paths:
      - "examples/hybrid/plane/output/dc_invariant_etot_topo/*"
    agents:
      config: cpu
      queue: central
      slurm_ntasks: 1

  - label: ":computer: Density current 2D hybrid invariant potential temperature"
    key: "cpu_density_current_2d_hybrid_invariant_potential_temperature"
    command:
      - "julia --color=yes --project=examples examples/hybrid/plane/density_current_2dinvariant_rhotheta.jl"
    artifact_paths:
      - "examples/hybrid/plane/output/dc_rhotheta/*"
    agents:
      config: cpu
      queue: central
      slurm_ntasks: 1

  - label: ":computer: Density current 2D hybrid conservative form potential temperature"
    key: "cpu_density_current_2d_hybrid_conservative_potential_temperature"
    command:
      - "julia --color=yes --project=examples examples/hybrid/plane/density_current_2d_flux_form.jl"
    artifact_paths:
      - "examples/hybrid/plane/output/dc_fluxform/*"
    agents:
      config: cpu
      queue: central
      slurm_ntasks: 1

  - label: ":computer: MPI Rising Bubble 3D hybrid invariant (ρe)"
    key: "cpu_mpi_rising_bubble_3d_hybrid_invariant_rhoe"
    command:
      - "mpiexec julia --color=yes --project=examples examples/hybrid/box/bubble_3d_invariant_rhoe.jl"
    artifact_paths:
      - "examples/hybrid/box/output/bubble_3d_invariant_rhoe/*"
    env:
      CLIMACORE_DISTRIBUTED: "MPI"
    agents:
      config: cpu
      queue: central
      slurm_ntasks: 2

  - label: ":computer: Solid body sphere cosine bell alpha0"
    key: "cpu_solidbody_cg_sphere_cosine_bell_alpha0"
    command:
      - "julia --color=yes --project=examples examples/sphere/solidbody.jl"
    artifact_paths:
      - "examples/sphere/output/cg_sphere_solidbody_cosine_bell_alpha0/*"
    agents:
      config: cpu
      queue: central
      slurm_ntasks: 1

  - label: ":computer: Solid body sphere cosine bell alpha45"
    key: "cpu_solidbody_cg_sphere_cosine_bell_alpha45"
    command:
      - "julia --color=yes --project=examples examples/sphere/solidbody.jl cosine_bell alpha45"
    artifact_paths:
      - "examples/sphere/output/cg_sphere_solidbody_cosine_bell_alpha45/*"
    agents:
      config: cpu
      queue: central
      slurm_ntasks: 1

  - label: ":computer: Solid body sphere Gaussian bell alpha0"
    key: "cpu_solidbody_cg_sphere_gaussian_bell_alpha0"
    command:
      - "julia --color=yes --project=examples examples/sphere/solidbody.jl gaussian_bell"
    artifact_paths:
      - "examples/sphere/output/cg_sphere_solidbody_gaussian_bell_alpha0/*"
    agents:
      config: cpu
      queue: central
      slurm_ntasks: 1

  - label: ":computer: Solid body sphere Gaussian bell alpha45"
    key: "cpu_solidbody_cg_sphere_gaussian_bell_alpha45"
    command:
      - "julia --color=yes --project=examples examples/sphere/solidbody.jl gaussian_bell alpha45"
    artifact_paths:
      - "examples/sphere/output/cg_sphere_solidbody_gaussian_bell_alpha45/*"
    agents:
      config: cpu
      queue: central
      slurm_ntasks: 1

  - label: ":computer: Sphere limiters advection cosine bells"
    key: "cpu_cg_sphere_advection_limiter_cosine_bells"
    command:
      - "julia --color=yes --project=examples examples/sphere/limiters_advection.jl"
    artifact_paths:
      - "examples/sphere/output/cg_sphere_advection_limiter_cosine_bells/*"
    agents:
      config: cpu
      queue: central
      slurm_ntasks: 1

  - label: ":computer: Sphere limiters advection Gaussian bells"
    key: "cpu_cg_advection_limiter_gaussian_bells"
    command:
      - "julia --color=yes --project=examples examples/sphere/limiters_advection.jl gaussian_bells"
    artifact_paths:
      - "examples/sphere/output/cg_sphere_advection_limiter_gaussian_bells/*"
    agents:
      config: cpu
      queue: central
      slurm_ntasks: 1

  - label: ":computer: Sphere limiters advection cylinders"
    key: "cpu_cg_advection_limiter_cylinders"
    command:
      - "julia --color=yes --project=examples examples/sphere/limiters_advection.jl cylinders"
    artifact_paths:
      - "examples/sphere/output/cg_sphere_advection_limiter_cylinders/*"
    agents:
      config: cpu
      queue: central
      slurm_ntasks: 1

  - label: ":computer: Steady-state shallow water 2D sphere alpha0"
    key: "cpu_shallowwater_2d_cg_sphere_alpha0"
    command:
      - "julia --color=yes --project=examples examples/sphere/shallow_water.jl"
    artifact_paths:
      - "examples/sphere/output/cg_sphere_shallowwater_steady_state_alpha0/*"
    agents:
      config: cpu
      queue: central
      slurm_ntasks: 1

  - label: ":computer: Shallow-water 2D sphere steady-state alpha45"
    key: "cpu_shallowwater_2d_cg_sphere_alpha45"
    command:
      - "julia --color=yes --project=examples examples/sphere/shallow_water.jl steady_state alpha45"
    artifact_paths:
      - "examples/sphere/output/cg_sphere_shallowwater_steady_state_alpha45/*"
    agents:
      config: cpu
      queue: central
      slurm_ntasks: 1

  - label: ":computer: Shallow-water 2D sphere steady-state with compact support alpha0"
    key: "cpu_shallowwater_2d_cg_sphere_compact_alpha0"
    command:
      - "julia --color=yes --project=examples examples/sphere/shallow_water.jl steady_state_compact"
    artifact_paths:
      - "examples/sphere/output/cg_sphere_shallowwater_steady_state_compact_alpha0/*"
    agents:
      config: cpu
      queue: central
      slurm_ntasks: 1

  - label: ":computer: Shallow-water 2D sphere steady-state with compact support alpha60"
    key: "cpu_shallowwater_2d_cg_sphere_compact_alpha60"
    command:
      - "julia --color=yes --project=examples examples/sphere/shallow_water.jl steady_state_compact alpha60"
    artifact_paths:
      - "examples/sphere/output/cg_sphere_shallowwater_steady_state_compact_alpha60/*"
    agents:
      config: cpu
      queue: central
      slurm_ntasks: 1

  - label: ":computer: Shallow-water 2D sphere barotropic instability alpha0"
    key: "cpu_shallowwater_2d_cg_sphere_barotropic_alpha0"
    command:
      - "julia --color=yes --project=examples examples/sphere/shallow_water.jl barotropic_instability"
    artifact_paths:
      - "examples/sphere/output/cg_sphere_shallowwater_barotropic_instability_alpha0/*"
    agents:
      config: cpu
      queue: central
      slurm_ntasks: 1

  - label: ":computer: MPI Shallow-water 2D sphere barotropic instability alpha0"
    key: "cpu_mpi_shallowwater_2d_cg_sphere_barotropic_alpha0"
    command:
      - "module load cuda/11.3 nsight-systems/2022.2.1"
      - "nsys profile --trace=nvtx,mpi --mpi-impl=openmpi --output=examples/sphere/output/cg_sphere_shallowwater_barotropic_instability_alpha0/report.%q{NPROCS} mpiexec julia --color=yes --project=examples examples/sphere/shallow_water.jl barotropic_instability"
    artifact_paths:
      - "examples/sphere/output/cg_sphere_shallowwater_barotropic_instability_alpha0/*"
    env:
      CLIMACORE_DISTRIBUTED: "MPI"
      NPROCS: 2
    agents:
      config: cpu
      queue: central
      slurm_ntasks: 2

  - label: ":computer: Shallow-water 2D sphere barotropic instability alpha30"
    key: "cpu_shallowwater_2d_cg_sphere_barotropic_alpha30"
    command:
      - "julia --color=yes --project=examples examples/sphere/shallow_water.jl barotropic_instability alpha30"
    artifact_paths:
      - "examples/sphere/output/cg_sphere_shallowwater_barotropic_instability_alpha30/*"
    agents:
      config: cpu
      queue: central
      slurm_ntasks: 1

  - label: ":computer: Shallow-water 2D sphere mountain alpha0"
    key: "cpu_nonuniform_shallowwater_2d_cg_sphere"
    command:
      - "julia --color=yes --project=examples examples/sphere/shallow_water.jl mountain"
    artifact_paths:
      - "examples/sphere/output/cg_sphere_shallowwater_mountain_alpha0/*"
    agents:
      config: cpu
      queue: central
      slurm_ntasks: 1

  - label: ":computer: Shallow-water 2D sphere Rossby Haurwitz"
    key: "cpu_rossbyhaurwitz_2d_cg_sphere"
    command:
      - "julia --color=yes --project=examples examples/sphere/shallow_water.jl rossby_haurwitz"
    artifact_paths:
      - "examples/sphere/output/cg_sphere_shallowwater_rossby_haurwitz_alpha0/*"
    agents:
      config: cpu
      queue: central
      slurm_ntasks: 1

  - label: ":computer: 3D sphere deformation flow"
    key: "cpu_3d_deformation_flow"
    command:
      - "julia --color=yes --project=examples examples/hybrid/sphere/deformation_flow.jl"
    artifact_paths:
      - "examples/hybrid/sphere/output/deformation_flow/*"
    agents:
      config: cpu
      queue: central
      slurm_ntasks: 1

  - label: ":computer: 3D sphere limiters deformation flow"
    key: "cpu_3d_limiters_deformation_flow"
    command:
      - "julia --color=yes --project=examples examples/hybrid/sphere/limiters_deformation_flow.jl"
    artifact_paths:
      - "examples/hybrid/sphere/output/limiters_deformation_flow/*"
    agents:
      config: cpu
      queue: central
      slurm_ntasks: 1

  - label: ":computer: 3D sphere Hadley circulation"
    key: "cpu_3d_hadley_circulation"
    command:
      - "julia --color=yes --project=examples examples/hybrid/sphere/hadley_circulation.jl"
    artifact_paths:
      - "examples/hybrid/sphere/output/hadley_circulation/*"
    agents:
      config: cpu
      queue: central
      slurm_ntasks: 1

  - label: ":computer: Float 64 3D sphere baroclinic wave (ρe)"
    key: "cpu_baroclinic_wave_rho_e_float64"
    command:
      - "julia --color=yes --project=examples examples/hybrid/driver.jl"
    artifact_paths:
      - "examples/hybrid/sphere/output/baroclinic_wave_rhoe/Float64/*"
    env:
      TEST_NAME: "sphere/baroclinic_wave_rhoe"
      FLOAT_TYPE: "Float64"
    agents:
      config: cpu
      queue: central
      slurm_ntasks: 1

  - label: ":computer: 3D sphere baroclinic wave (ρe)"
    key: "cpu_baroclinic_wave_rho_e"
    command:
      - "julia --color=yes --project=examples examples/hybrid/driver.jl"
    artifact_paths:
      - "examples/hybrid/sphere/output/baroclinic_wave_rhoe/Float32/*"
    env:
      TEST_NAME: "sphere/baroclinic_wave_rhoe"
    agents:
      config: cpu
      queue: central
      slurm_ntasks: 1

  - label: ":computer: MPI 3D sphere baroclinic wave (ρe)"
    key: "cpu_mpi_baroclinic_wave_rho_e"
    command:
      - "mpiexec julia --color=yes --project=examples examples/hybrid/driver.jl"
    artifact_paths:
      - "examples/hybrid/sphere/output/baroclinic_wave_rhoe/Float32/*"
    env:
      TEST_NAME: "sphere/baroclinic_wave_rhoe"
      CLIMACORE_DISTRIBUTED: "MPI"
    agents:
      config: cpu
      queue: central
      slurm_ntasks: 2


  - label: ":computer: 3D sphere baroclinic wave (ρθ)"
    key: "cpu_baroclinic_wave_rho_theta"
    command:
      - "julia --color=yes --project=examples examples/hybrid/driver.jl"
    artifact_paths:
      - "examples/hybrid/sphere/output/baroclinic_wave_rhotheta/Float32/*"
    env:
      TEST_NAME: "sphere/baroclinic_wave_rhotheta"
    agents:
      config: cpu
      queue: central
      slurm_ntasks: 1

  - label: ":computer: 3D sphere nonhydrostatic gravity wave"
    key: "cpu_nonhydrostatic_gravity_wave"
    command:
      - "julia --color=yes --project=examples examples/hybrid/sphere/nonhydrostatic_gravity_wave.jl"
    artifact_paths:
      - "examples/hybrid/sphere/output/nonhydrostatic_gravity_wave/*"
    agents:
      config: cpu
      queue: central
      slurm_ntasks: 1

  - label: ":computer: 3D sphere solid-body rotation"
    key: "cpu_solid_body_rotation"
    command:
      - "julia --color=yes --project=examples examples/hybrid/sphere/solid_body_rotation_3d.jl"
    agents:
      config: cpu
      queue: central
      slurm_ntasks: 1

  - label: ":computer: 3D sphere hydrostatically and geostrophically balanced flow (ρe)"
    key: "cpu_balanced_flow_rho_e"
    command:
      - "julia --color=yes --project=examples examples/hybrid/driver.jl"
    artifact_paths:
      - "examples/hybrid/sphere/output/balanced_flow_rhoe/Float32/*"
    env:
      TEST_NAME: "sphere/balanced_flow_rhoe"
    agents:
      config: cpu
      queue: central
      slurm_ntasks: 1

  - label: ":computer: 3D sphere hydrostatically and geostrophically balanced flow (ρθ)"
    key: "cpu_balanced_flow_rho_theta"
    command:
      - "julia --color=yes --project=examples examples/hybrid/driver.jl"
    artifact_paths:
      - "examples/hybrid/sphere/output/balanced_flow_rhotheta/Float32/*"
    env:
      TEST_NAME: "sphere/balanced_flow_rhotheta"
    agents:
      config: cpu
      queue: central
      slurm_ntasks: 1

  - label: ":computer: 3D sphere dry Held-Suarez (ρe)"
    key: "cpu_held_suarez_rho_e"
    command:
      - "julia --color=yes --project=examples examples/hybrid/driver.jl"
    artifact_paths:
      - "examples/hybrid/sphere/output/held_suarez_rhoe/Float32/*"
    env:
      TEST_NAME: "sphere/held_suarez_rhoe"
    agents:
      config: cpu
      queue: central
      slurm_ntasks: 1

  - label: ":computer: Float64 3D sphere dry Held-Suarez (ρθ)"
    key: "cpu_held_suarez_rho_theta_float64"
    command:
      - "julia --color=yes --project=examples examples/hybrid/driver.jl"
    artifact_paths:
      - "examples/hybrid/sphere/output/held_suarez_rhotheta/Float64/*"
    env:
      TEST_NAME: "sphere/held_suarez_rhotheta"
      FLOAT_TYPE: "Float64"
    agents:
      config: cpu
      queue: central
      slurm_ntasks: 1

  - label: ":computer: 3D sphere dry Held-Suarez (ρθ)"
    key: "cpu_held_suarez_rho_theta"
    command:
      - "julia --color=yes --project=examples examples/hybrid/driver.jl"
    artifact_paths:
      - "examples/hybrid/sphere/output/held_suarez_rhotheta/Float32/*"
    env:
      TEST_NAME: "sphere/held_suarez_rhotheta"
    agents:
      config: cpu
      queue: central
      slurm_ntasks: 1

  - label: ":computer: 3D sphere dry Held-Suarez (ρe_int)"
    key: "cpu_held_suarez_rho_e_int"
    command:
      - "julia --color=yes --project=examples examples/hybrid/driver.jl"
    artifact_paths:
      - "examples/hybrid/sphere/output/held_suarez_rhoe_int/Float32/*"
    env:
      TEST_NAME: "sphere/held_suarez_rhoe_int"
    agents:
      config: cpu
      queue: central
      slurm_ntasks: 1

  - label: ":computer: 2D plane inertial gravity wave"
    key: "cpu_inertial_gravity_wave"
    command:
      - "julia --color=yes --project=examples examples/hybrid/driver.jl"
    artifact_paths:
      - "examples/hybrid/plane/output/inertial_gravity_wave/Float32/*"
    env:
      TEST_NAME: "plane/inertial_gravity_wave"
    agents:
      config: cpu
      queue: central
      slurm_ntasks: 1

  - label: ":computer: stretched 2D plane inertial gravity wave"
    key: "cpu_stretch_inertial_gravity_wave"
    command:
      - "julia --color=yes --project=examples examples/hybrid/driver.jl"
    artifact_paths:
      - "examples/hybrid/plane/output/stretched_inertial_gravity_wave/Float32/*"
    env:
      TEST_NAME: "plane/inertial_gravity_wave"
      Z_STRETCH: "true"
    agents:
      config: cpu
      queue: central
      slurm_ntasks: 1

  - label: ":rocket::computer: Allocations analysis"
    key: "cpu_allocations"
    command:
      - "julia --color=yes --project=perf perf/allocs.jl"
    artifact_paths:
      - "perf/allocations_output/*"
    agents:
      config: cpu
      queue: central
      slurm_ntasks: 1

  - label: ":rocket::computer: Flamegraph profile"
    key: "cpu_flamegraph"
    depends_on: "cpu_allocations"
    allow_dependency_failure: true
    env:
      CI_PERF_CPUPROFILE: "true"
    command:
      - "julia --color=yes --project=perf perf/flame.jl"
    artifact_paths:
      - "perf/output/*.cpuprofile"
    agents:
      config: cpu
      queue: central
      slurm_ntasks: 1

  - label: ":rocket::computer: Benchmark step!"
    key: "cpu_benchmark"
    command:
      - "julia --color=yes --project=perf perf/benchmark.jl"
    agents:
      config: cpu
      queue: central
      slurm_ntasks: 1<|MERGE_RESOLUTION|>--- conflicted
+++ resolved
@@ -147,8 +147,6 @@
       queue: central
       slurm_ntasks: 1
 
-<<<<<<< HEAD
-=======
   - label: ":computer: Parallel HDF5 IO tests"
     key: "cpu_parallel_hdf5"
     command:
@@ -160,18 +158,6 @@
       queue: central
       slurm_ntasks: 3
 
-  - label: ":flower_playing_cards: unit tests"
-    key: "gpu_unittests"
-    command:
-      - "export CUDA_HOME=/usr/local/cuda-$$CUDA_VERSION"
-      - "julia --color=yes --check-bounds=yes --project=test test/runtests.jl CUDA"
-    agents:
-      config: gpu
-      queue: central
-      slurm_ntasks: 1
-      slurm_gres: "gpu:1"
-
->>>>>>> 2cea2d25
   - label: ":computer: Column Heat Diffusion Eq"
     key: "cpu_column_heat"
     command:
