using MPI

function runmpi(file; ntasks = 1)
    # Some MPI runtimes complain if more resources are requested
    # than available.
    if MPI.MPI_LIBRARY == MPI.OpenMPI
        oversubscribe = `--oversubscribe`
    else
        oversubscribe = ``
    end
    MPI.mpiexec() do cmd
        Base.run(
            `$cmd $oversubscribe -np $ntasks $(Base.julia_cmd()) --startup-file=no --project=$(Base.active_project()) $file`;
            wait = true,
        )
        true
    end
end

<<<<<<< HEAD
if !Sys.iswindows()
    runmpi(joinpath(@__DIR__, "distributed", "ddss2.jl"), ntasks = 2)
    #runmpi(joinpath(@__DIR__, "distributed", "ddss3.jl"), ntasks = 3)
    #runmpi(joinpath(@__DIR__, "distributed", "ddss4.jl"), ntasks = 4)
end
=======
runmpi(joinpath(@__DIR__, "distributed", "ddss2.jl"), ntasks = 2)
runmpi(joinpath(@__DIR__, "distributed", "ddss3.jl"), ntasks = 3)
runmpi(joinpath(@__DIR__, "distributed", "ddss4.jl"), ntasks = 4)
runmpi(joinpath(@__DIR__, "distributed", "gather4.jl"), ntasks = 4)
>>>>>>> e9ea167d
<|MERGE_RESOLUTION|>--- conflicted
+++ resolved
@@ -17,15 +17,9 @@
     end
 end
 
-<<<<<<< HEAD
 if !Sys.iswindows()
     runmpi(joinpath(@__DIR__, "distributed", "ddss2.jl"), ntasks = 2)
-    #runmpi(joinpath(@__DIR__, "distributed", "ddss3.jl"), ntasks = 3)
-    #runmpi(joinpath(@__DIR__, "distributed", "ddss4.jl"), ntasks = 4)
-end
-=======
-runmpi(joinpath(@__DIR__, "distributed", "ddss2.jl"), ntasks = 2)
-runmpi(joinpath(@__DIR__, "distributed", "ddss3.jl"), ntasks = 3)
-runmpi(joinpath(@__DIR__, "distributed", "ddss4.jl"), ntasks = 4)
-runmpi(joinpath(@__DIR__, "distributed", "gather4.jl"), ntasks = 4)
->>>>>>> e9ea167d
+    runmpi(joinpath(@__DIR__, "distributed", "ddss3.jl"), ntasks = 3)
+    runmpi(joinpath(@__DIR__, "distributed", "ddss4.jl"), ntasks = 4)
+    runmpi(joinpath(@__DIR__, "distributed", "gather4.jl"), ntasks = 4)
+end