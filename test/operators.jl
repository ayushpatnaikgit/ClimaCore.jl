using Test
using StaticArrays
import ClimaCore.DataLayouts: IJFH, VF
import ClimaCore: Geometry, Fields, Domains, Topologies, Meshes, Spaces, Operators
using LinearAlgebra, IntervalSets

<<<<<<< HEAD

function boundary_value(
    f::Fields.Field,
    cs::Spaces.FaceFiniteDifferenceSpace,
    boundary::Spaces.ColumnMinMax,
)
    FT = Spaces.undertype(cs)
    column_array = parent(f)
    if length(column_array) == Spaces.n_cells(cs)
        column_array = parent(f)
        ghost_index = Spaces.ghost_index(cs, Spaces.CellCent(), boundary)
        ghost_value = column_array[ghost_index]
        first_interior_index =
            Spaces.interior_index(cs, Spaces.CellCent(), boundary)
        interior_value = column_array[first_interior_index]
        return FT((ghost_value + interior_value) / 2)
    elseif length(column_array) == Spaces.n_faces(cs)
        boundary_index = Spaces.boundary_index(cs, Spaces.CellFace(), boundary)
        return column_array[boundary_index]
    else
        error("Bad field")
    end
end

function ∇boundary_value(
    f::Fields.Field,
    cs::Spaces.FaceFiniteDifferenceSpace,
    boundary::Spaces.ColumnMinMax,
)
    FT = Spaces.undertype(cs)
    column_array = parent(f)
    n_cells = Spaces.n_cells(cs)
    n_faces = Spaces.n_faces(cs)
    if length(column_array) == n_cells
        j = boundary isa Spaces.ColumnMin ? 2 : n_faces - 1
        i = j - 1
        local_operator = parent(cs.∇_cent_to_face)[j]
        local_stencil = column_array[i:(i + 1)] # TODO: remove hard-coded stencil size 2
        return convert(
            FT,
            LinearAlgebra.dot(parent(local_operator), local_stencil),
        )
    elseif length(column_array) == n_faces
        i = boundary isa Spaces.ColumnMin ? 2 : n_faces - 1
        local_operator = parent(cs.∇_face_to_face)[i]
        local_stencil = column_array[(i - 1):(i + 1)] # TODO: remove hard-coded stencil size 2
        return convert(
            FT,
            LinearAlgebra.dot(parent(local_operator), local_stencil),
        )
    else
        error("Bad field")
    end
=======
@testset "gradient on 1×1 domain SE space" begin
    domain = Domains.RectangleDomain(
        -3..5,
        -2..8,
        x1periodic = true,
        x2periodic = true,
    )
    mesh = Meshes.EquispacedRectangleMesh(domain, 1, 1)
    grid_topology = Topologies.GridTopology(mesh)

    Nq = 3
    quad = Spaces.Quadratures.GLL{Nq}()
    points, weights = Spaces.Quadratures.quadrature_points(Float64, quad)

    space = Spaces.SpectralElementSpace2D(grid_topology, quad)
    f(x) = (x.x1, x.x2)
    field = f.(Fields.coordinate_field(space))

    data = Fields.field_values(field)
    ∇data = Operators.slab_gradient!(
        similar(data, NTuple{2, Geometry.Cartesian12Vector{Float64}}),
        data,
        axes(field),
    )
    @test parent(∇data) ≈
          Float64[f == 1 || f == 4 for i in 1:Nq, j in 1:Nq, f in 1:4, h in 1:1]
end

@testset "gradient on -π : π domain SE space" begin
    FT = Float64
    domain = Domains.RectangleDomain(
        FT(-π)..FT(π),
        FT(-π)..FT(π),
        x1periodic = true,
        x2periodic = true,
    )
    mesh = Meshes.EquispacedRectangleMesh(domain, 5, 5)
    grid_topology = Topologies.GridTopology(mesh)

    Nq = 6
    quad = Spaces.Quadratures.GLL{Nq}()
    points, weights = Spaces.Quadratures.quadrature_points(Float64, quad)
    space = Spaces.SpectralElementSpace2D(grid_topology, quad)
    field = sin.(Fields.coordinate_field(space).x1)

    data = Fields.field_values(field)
    ∇data = Operators.slab_gradient!(
        similar(data, Geometry.Cartesian12Vector{Float64}),
        data,
        axes(field),
    )
    @test parent(∇data.u1) ≈
          parent(Fields.field_values(cos.(Fields.coordinate_field(space).x1))) rtol =
        1e-3
    Spaces.horizontal_dss!(∇data, space)

    S = similar(data, Float64)
    S .= 1.0
    Spaces.horizontal_dss!(S, space)
    S .= inv.(S)

    ∇data .= S .* ∇data

    @test parent(∇data.u1) ≈
          parent(Fields.field_values(cos.(Fields.coordinate_field(space).x1))) rtol =
        1e-3
>>>>>>> 555635b1
end

@testset "Test vertical column dirchlet boundry conditions" begin
    FT = Float32
    a = FT(0.0)
    b = FT(1.0)
    n = 10
    cs = Spaces.FaceFiniteDifferenceSpace(a, b, n)

    vert_cent = Spaces.coordinates(cs, Spaces.CellCent())
    vert_face = Spaces.coordinates(cs, Spaces.CellFace())

    cent_field = Fields.Field(VF{FT}(zeros(FT, Spaces.n_cells(cs), 1)), cs)
    face_field = Fields.Field(VF{FT}(zeros(FT, Spaces.n_faces(cs), 1)), cs)

    value = one(FT)
    Operators.apply_dirichlet!(face_field, value, cs, Spaces.ColumnMax())
    Operators.apply_dirichlet!(face_field, value, cs, Spaces.ColumnMin())

    @test boundary_value(face_field, cs, Spaces.ColumnMin()) ≈ value
    @test boundary_value(face_field, cs, Spaces.ColumnMax()) ≈ value

    value = one(FT)
    Operators.apply_dirichlet!(cent_field, value, cs, Spaces.ColumnMax())
    Operators.apply_dirichlet!(cent_field, value, cs, Spaces.ColumnMin())

    @test boundary_value(cent_field, cs, Spaces.ColumnMin()) ≈ value
    @test boundary_value(cent_field, cs, Spaces.ColumnMax()) ≈ value
end

@testset "Test vertical column neumann boundry conditions" begin
    FT = Float64
    a = FT(0.0)
    b = FT(1.0)
    n = 10
    cs = Spaces.FaceFiniteDifferenceSpace(a, b, n)

    vert_cent = Spaces.coordinates(cs, Spaces.CellCent())
    vert_face = Spaces.coordinates(cs, Spaces.CellFace())

    cent_field = Fields.Field(VF{FT}(zeros(FT, Spaces.n_cells(cs), 1)), cs)
    face_field = Fields.Field(VF{FT}(zeros(FT, Spaces.n_faces(cs), 1)), cs)

    value = one(FT)
    Operators.apply_neumann!(face_field, value, cs, Spaces.ColumnMin())
    Operators.apply_neumann!(face_field, value, cs, Spaces.ColumnMax())

    @test ∇boundary_value(face_field, cs, Spaces.ColumnMin()) ≈ value
    @test ∇boundary_value(face_field, cs, Spaces.ColumnMax()) ≈ value

    value = one(FT)
    Operators.apply_neumann!(cent_field, value, cs, Spaces.ColumnMin())
    Operators.apply_neumann!(cent_field, value, cs, Spaces.ColumnMax())

    @test ∇boundary_value(cent_field, cs, Spaces.ColumnMin()) ≈ value
    @test ∇boundary_value(cent_field, cs, Spaces.ColumnMax()) ≈ value
end
<|MERGE_RESOLUTION|>--- conflicted
+++ resolved
@@ -3,8 +3,6 @@
 import ClimaCore.DataLayouts: IJFH, VF
 import ClimaCore: Geometry, Fields, Domains, Topologies, Meshes, Spaces, Operators
 using LinearAlgebra, IntervalSets
-
-<<<<<<< HEAD
 
 function boundary_value(
     f::Fields.Field,
@@ -58,74 +56,6 @@
     else
         error("Bad field")
     end
-=======
-@testset "gradient on 1×1 domain SE space" begin
-    domain = Domains.RectangleDomain(
-        -3..5,
-        -2..8,
-        x1periodic = true,
-        x2periodic = true,
-    )
-    mesh = Meshes.EquispacedRectangleMesh(domain, 1, 1)
-    grid_topology = Topologies.GridTopology(mesh)
-
-    Nq = 3
-    quad = Spaces.Quadratures.GLL{Nq}()
-    points, weights = Spaces.Quadratures.quadrature_points(Float64, quad)
-
-    space = Spaces.SpectralElementSpace2D(grid_topology, quad)
-    f(x) = (x.x1, x.x2)
-    field = f.(Fields.coordinate_field(space))
-
-    data = Fields.field_values(field)
-    ∇data = Operators.slab_gradient!(
-        similar(data, NTuple{2, Geometry.Cartesian12Vector{Float64}}),
-        data,
-        axes(field),
-    )
-    @test parent(∇data) ≈
-          Float64[f == 1 || f == 4 for i in 1:Nq, j in 1:Nq, f in 1:4, h in 1:1]
-end
-
-@testset "gradient on -π : π domain SE space" begin
-    FT = Float64
-    domain = Domains.RectangleDomain(
-        FT(-π)..FT(π),
-        FT(-π)..FT(π),
-        x1periodic = true,
-        x2periodic = true,
-    )
-    mesh = Meshes.EquispacedRectangleMesh(domain, 5, 5)
-    grid_topology = Topologies.GridTopology(mesh)
-
-    Nq = 6
-    quad = Spaces.Quadratures.GLL{Nq}()
-    points, weights = Spaces.Quadratures.quadrature_points(Float64, quad)
-    space = Spaces.SpectralElementSpace2D(grid_topology, quad)
-    field = sin.(Fields.coordinate_field(space).x1)
-
-    data = Fields.field_values(field)
-    ∇data = Operators.slab_gradient!(
-        similar(data, Geometry.Cartesian12Vector{Float64}),
-        data,
-        axes(field),
-    )
-    @test parent(∇data.u1) ≈
-          parent(Fields.field_values(cos.(Fields.coordinate_field(space).x1))) rtol =
-        1e-3
-    Spaces.horizontal_dss!(∇data, space)
-
-    S = similar(data, Float64)
-    S .= 1.0
-    Spaces.horizontal_dss!(S, space)
-    S .= inv.(S)
-
-    ∇data .= S .* ∇data
-
-    @test parent(∇data.u1) ≈
-          parent(Fields.field_values(cos.(Fields.coordinate_field(space).x1))) rtol =
-        1e-3
->>>>>>> 555635b1
 end
 
 @testset "Test vertical column dirchlet boundry conditions" begin
