--- conflicted
+++ resolved
@@ -119,10 +119,7 @@
     faces =
         [CT(cmin + R * η(ζ)) for ζ in range(FT(0), FT(1); length = nelems + 1)]
     IntervalMesh(domain, faces)
-<<<<<<< HEAD
-end
-
-
+end
 
 """
     GeneralizedExponentialStretching
@@ -201,6 +198,4 @@
     nelements = length(mesh.faces) - 1
     print(io, nelements, "-element IntervalMesh of ")
     print(io, mesh.domain)
-=======
->>>>>>> 36df160f
 end