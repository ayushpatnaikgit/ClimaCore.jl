(AxisVector{T, A, SVector{1, T}} where {T})(
    a::Real,
    ::LocalGeometry,
) where {A} = AxisVector(A.instance, SVector(a))

# standard conversions
ContravariantVector(u::ContravariantVector, ::LocalGeometry) = u
CovariantVector(u::CovariantVector, ::LocalGeometry) = u
LocalVector(u::LocalVector, ::LocalGeometry) = u

ContravariantVector(
    u::LocalVector{T, I},
    local_geometry::LocalGeometry{I},
) where {T, I} = local_geometry.∂ξ∂x * u
LocalVector(
    u::ContravariantVector{T, I},
    local_geometry::LocalGeometry{I},
) where {T, I} = local_geometry.∂x∂ξ * u
CovariantVector(
    u::LocalVector{T, I},
    local_geometry::LocalGeometry{I},
) where {T, I} = local_geometry.∂x∂ξ' * u
LocalVector(
    u::CovariantVector{T, I},
    local_geometry::LocalGeometry{I},
) where {T, I} = local_geometry.∂ξ∂x' * u

# Converting to specific dimension types
(::Type{<:ContravariantVector{<:Any, I}})(
    u::ContravariantVector{<:Any, I},
    ::LocalGeometry{I},
) where {I} = u

(::Type{<:ContravariantVector{<:Any, I}})(
    u::ContravariantVector,
    ::LocalGeometry,
) where {I} = transform(ContravariantAxis{I}(), u)

(::Type{<:ContravariantVector{<:Any, I}})(
    u::AxisVector,
    local_geometry::LocalGeometry,
) where {I} =
    transform(ContravariantAxis{I}(), ContravariantVector(u, local_geometry))

(::Type{<:CovariantVector{<:Any, I}})(
    u::CovariantVector{<:Any, I},
    ::LocalGeometry{I},
) where {I} = u

(::Type{<:CovariantVector{<:Any, I}})(
    u::CovariantVector,
    ::LocalGeometry,
) where {I} = transform(CovariantAxis{I}(), u)

(::Type{<:CovariantVector{<:Any, I}})(
    u::AxisVector,
    local_geometry::LocalGeometry,
) where {I} = transform(CovariantAxis{I}(), CovariantVector(u, local_geometry))

(::Type{<:LocalVector{<:Any, I}})(
    u::LocalVector{<:Any, I},
    ::LocalGeometry{I},
) where {I} = u

(::Type{<:LocalVector{<:Any, I}})(u::LocalVector, ::LocalGeometry) where {I} =
    transform(LocalAxis{I}(), u)

(::Type{<:LocalVector{<:Any, I}})(
    u::AxisVector,
    local_geometry::LocalGeometry,
) where {I} = transform(LocalAxis{I}(), LocalVector(u, local_geometry))

# Generic N-axis conversion functions,
# Convert to specific local geometry dimension then convert vector type
LocalVector(u::CovariantVector, local_geometry::LocalGeometry{I}) where {I} =
    transform(LocalAxis{I}(), transform(CovariantAxis{I}(), u), local_geometry)

LocalVector(
    u::ContravariantVector,
    local_geometry::LocalGeometry{I},
) where {I} = transform(
    LocalAxis{I}(),
    transform(ContravariantAxis{I}(), u),
    local_geometry,
)

CovariantVector(u::LocalVector, local_geometry::LocalGeometry{I}) where {I} =
    transform(CovariantAxis{I}(), transform(LocalAxis{I}(), u), local_geometry)

CovariantVector(
    u::ContravariantVector,
    local_geometry::LocalGeometry{I},
) where {I} = transform(
    CovariantAxis{I}(),
    transform(ContravariantAxis{I}(), u),
    local_geometry,
)

ContravariantVector(
    u::LocalVector,
    local_geometry::LocalGeometry{I},
) where {I} = transform(
    ContravariantAxis{I}(),
    transform(LocalAxis{I}(), u),
    local_geometry,
)

ContravariantVector(
    u::CovariantVector,
    local_geometry::LocalGeometry{I},
) where {I} = transform(
    ContravariantAxis{I}(),
    transform(CovariantAxis{I}(), u),
    local_geometry,
)

# In order to make curls and cross products work in 2D, we define the 3rd
# dimension to be orthogonal to the exisiting dimensions, and have unit length
# (so covariant, contravariant and local axes are equal)
ContravariantVector(u::LocalVector{<:Any, (3,)}, ::LocalGeometry{(1, 2)}) =
    AxisVector(Contravariant3Axis(), components(u))
ContravariantVector(u::CovariantVector{<:Any, (3,)}, ::LocalGeometry{(1, 2)}) =
    AxisVector(Contravariant3Axis(), components(u))

CovariantVector(u::LocalVector{<:Any, (3,)}, ::LocalGeometry{(1, 2)}) =
    AxisVector(Covariant3Axis(), components(u))
CovariantVector(u::ContravariantVector{<:Any, (3,)}, ::LocalGeometry{(1, 2)}) =
    AxisVector(Covariant3Axis(), components(u))

LocalVector(u::CovariantVector{<:Any, (3,)}, ::LocalGeometry{(1, 2)}) =
    AxisVector(WAxis(), components(u))
LocalVector(u::ContravariantVector{<:Any, (3,)}, ::LocalGeometry{(1, 2)}) =
    AxisVector(WAxis(), components(u))


covariant1(u::AxisVector, local_geometry::LocalGeometry) =
    CovariantVector(u, local_geometry).u₁
covariant2(u::AxisVector, local_geometry::LocalGeometry) =
    CovariantVector(u, local_geometry).u₂
covariant3(u::AxisVector, local_geometry::LocalGeometry) =
    CovariantVector(u, local_geometry).u₃

contravariant1(u::AxisVector, local_geometry::LocalGeometry) =
    transform(Contravariant123Axis(), u, local_geometry).u¹
contravariant2(u::AxisVector, local_geometry::LocalGeometry) =
    transform(Contravariant123Axis(), u, local_geometry).u²
contravariant3(u::AxisVector, local_geometry::LocalGeometry) =
    transform(Contravariant123Axis(), u, local_geometry).u³

contravariant1(u::Axis2Tensor, local_geometry::LocalGeometry) =
    transform(Contravariant123Axis(), u, local_geometry)[1, :]
contravariant2(u::Axis2Tensor, local_geometry::LocalGeometry) =
    transform(Contravariant123Axis(), u, local_geometry)[2, :]
contravariant3(u::Axis2Tensor, local_geometry::LocalGeometry) =
    transform(Contravariant123Axis(), u, local_geometry)[3, :]

Jcontravariant3(u::AxisTensor, local_geometry::LocalGeometry) =
    local_geometry.J * contravariant3(u, local_geometry)

# required for curl-curl
covariant3(u::Contravariant3Vector, local_geometry::LocalGeometry{(1, 2)}) =
    contravariant3(u, local_geometry)

"""
    transform(axis, V[, local_geometry])

Transform the first axis of the vector or tensor `V` to `axis`.
"""
function transform end

<<<<<<< HEAD
# Covariant <-> Cartesian
function transform(
    ax::CartesianAxis,
    v::CovariantTensor,
    local_geometry::LocalGeometry,
)
    transform(
        ax,
        local_geometry.∂ξ∂x' * transform(dual(axes(local_geometry.∂ξ∂x, 1)), v),
    )
end
function transform(
    ax::CovariantAxis,
    v::CartesianTensor,
    local_geometry::LocalGeometry,
)
    transform(
        ax,
        local_geometry.∂x∂ξ' * transform(dual(axes(local_geometry.∂x∂ξ, 1)), v),
    )
end
function transform(
    ax::LocalAxis,
    v::CovariantTensor,
    local_geometry::LocalGeometry,
)
    @show typeof(v)
    transform(
        ax,
        local_geometry.∂ξ∂x' * transform(dual(axes(local_geometry.∂ξ∂x, 1)), v),
    )
end
function transform(
    ax::CovariantAxis,
    v::LocalTensor,
    local_geometry::LocalGeometry,
)
    transform(
        ax,
        local_geometry.∂x∂ξ' * transform(dual(axes(local_geometry.∂x∂ξ, 1)), v),
    )
end

# Contravariant <-> Cartesian
function transform(
    ax::ContravariantAxis,
    v::CartesianTensor,
    local_geometry::LocalGeometry,
)
    transform(
        ax,
        local_geometry.∂ξ∂x * transform(dual(axes(local_geometry.∂ξ∂x, 2)), v),
    )
end
function transform(
    ax::CartesianAxis,
    v::ContravariantTensor,
    local_geometry::LocalGeometry,
)
    transform(
        ax,
        local_geometry.∂x∂ξ * transform(dual(axes(local_geometry.∂x∂ξ, 2)), v),
    )
end
function transform(
    ax::ContravariantAxis,
    v::LocalTensor,
    local_geometry::LocalGeometry,
)
    transform(
        ax,
        local_geometry.∂ξ∂x * transform(dual(axes(local_geometry.∂ξ∂x, 2)), v),
    )
end
function transform(
    ax::LocalAxis,
    v::ContravariantTensor,
    local_geometry::LocalGeometry,
)
    transform(
        ax,
        local_geometry.∂x∂ξ * transform(dual(axes(local_geometry.∂x∂ξ, 2)), v),
    )
end
=======
"""
    project(axis, V[, local_geometry])
>>>>>>> 36df160f

Project the first axis component of the vector or tensor `V` to `axis`
"""
function project end

for op in (:transform, :project)
    @eval begin
        # Covariant <-> Cartesian
        $op(
            ax::CartesianAxis,
            v::CovariantTensor,
            local_geometry::LocalGeometry,
        ) = $op(
            ax,
            local_geometry.∂ξ∂x' * $op(dual(axes(local_geometry.∂ξ∂x, 1)), v),
        )
        $op(
            ax::CovariantAxis,
            v::CartesianTensor,
            local_geometry::LocalGeometry,
        ) = $op(
            ax,
            local_geometry.∂x∂ξ' * $op(dual(axes(local_geometry.∂x∂ξ, 1)), v),
        )
        $op(ax::LocalAxis, v::CovariantTensor, local_geometry::LocalGeometry) =
            $op(
                ax,
                local_geometry.∂ξ∂x' *
                $op(dual(axes(local_geometry.∂ξ∂x, 1)), v),
            )
        $op(ax::CovariantAxis, v::LocalTensor, local_geometry::LocalGeometry) =
            $op(
                ax,
                local_geometry.∂x∂ξ' *
                $op(dual(axes(local_geometry.∂x∂ξ, 1)), v),
            )

        # Contravariant <-> Cartesian
        $op(
            ax::ContravariantAxis,
            v::CartesianTensor,
            local_geometry::LocalGeometry,
        ) = $op(
            ax,
            local_geometry.∂ξ∂x * $op(dual(axes(local_geometry.∂ξ∂x, 2)), v),
        )
        $op(
            ax::CartesianAxis,
            v::ContravariantTensor,
            local_geometry::LocalGeometry,
        ) = $op(
            ax,
            local_geometry.∂x∂ξ * $op(dual(axes(local_geometry.∂x∂ξ, 2)), v),
        )
        $op(
            ax::ContravariantAxis,
            v::LocalTensor,
            local_geometry::LocalGeometry,
        ) = $op(
            ax,
            local_geometry.∂ξ∂x * $op(dual(axes(local_geometry.∂ξ∂x, 2)), v),
        )

        $op(
            ax::LocalAxis,
            v::ContravariantTensor,
            local_geometry::LocalGeometry,
        ) = $op(
            ax,
            local_geometry.∂x∂ξ * $op(dual(axes(local_geometry.∂x∂ξ, 2)), v),
        )

        # Covariant <-> Contravariant
        $op(
            ax::ContravariantAxis,
            v::CovariantTensor,
            local_geometry::LocalGeometry,
        ) = $op(
            ax,
            local_geometry.∂ξ∂x *
            local_geometry.∂ξ∂x' *
            $op(dual(axes(local_geometry.∂ξ∂x, 1)), v),
        )
        $op(
            ax::CovariantAxis,
            v::ContravariantTensor,
            local_geometry::LocalGeometry,
        ) = $op(
            ax,
            local_geometry.∂x∂ξ' *
            local_geometry.∂x∂ξ *
            $op(dual(axes(local_geometry.∂x∂ξ, 2)), v),
        )

        $op(ato::CovariantAxis, v::CovariantTensor, ::LocalGeometry) =
            $op(ato, v)
        $op(ato::ContravariantAxis, v::ContravariantTensor, ::LocalGeometry) =
            $op(ato, v)
        $op(ato::CartesianAxis, v::CartesianTensor, ::LocalGeometry) =
            $op(ato, v)
        $op(ato::LocalAxis, v::LocalTensor, ::LocalGeometry) = $op(ato, v)
    end
end


"""
    divergence_result_type(V)

The return type when taking the divergence of a field of `V`.

Required for statically infering the result type of the divergence operation for `AxisVector` subtypes.
"""
@inline divergence_result_type(::Type{V}) where {V <: AxisVector} = eltype(V)

# this isn't quite right: it only is true when the Christoffel symbols are zero
@inline divergence_result_type(
    ::Type{Axis2Tensor{FT, Tuple{A1, A2}, S}},
) where {FT, A1, A2 <: LocalAxis, S <: StaticMatrix{S1, S2}} where {S1, S2} =
    AxisVector{FT, A2, SVector{S2, FT}}

"""
    gradient_result_type(Val(I), V)

The return type when taking the gradient along dimension `I` of a field `V`.

Required for statically infering the result type of the gradient operation for `AxisVector` subtypes.
    """
@inline function gradient_result_type(
    ::Val{I},
    ::Type{V},
) where {I, V <: Number}
    N = length(I)
    AxisVector{V, CovariantAxis{I}, SVector{N, V}}
end
@inline function gradient_result_type(
    ::Val{I},
    ::Type{V},
) where {I, V <: Geometry.AxisVector{T, A, SVector{N, T}}} where {T, A, N}
    M = length(I)
    Axis2Tensor{T, Tuple{CovariantAxis{I}, A}, SMatrix{M, N, T, M * N}}
end

"""
    curl_result_type(Val(I), Val(L), V)

The return type when taking the curl along dimensions `I` of a field of eltype `V`, defined on dimensions `L`

Required for statically infering the result type of the curl operation for `AxisVector` subtypes.
"""
@inline curl_result_type(
    ::Val{(1, 2)},
    ::Type{Covariant12Vector{FT}},
) where {FT} = Contravariant3Vector{FT}
@inline curl_result_type(
    ::Val{(1, 2)},
    ::Type{Covariant3Vector{FT}},
) where {FT} = Contravariant12Vector{FT}
@inline curl_result_type(::Val{(1,)}, ::Type{Covariant3Vector{FT}}) where {FT} =
    Contravariant2Vector{FT}
@inline curl_result_type(
    ::Val{(3,)},
    ::Type{Covariant12Vector{FT}},
) where {FT} = Contravariant12Vector{FT}
@inline curl_result_type(::Val{(3,)}, ::Type{Covariant1Vector{FT}}) where {FT} =
    Contravariant2Vector{FT}
@inline curl_result_type(::Val{(3,)}, ::Type{Covariant2Vector{FT}}) where {FT} =
    Contravariant1Vector{FT}

# these are only true in 2D
@inline curl_result_type(
    ::Val{(1, 2)},
    ::Type{Contravariant12Vector{FT}},
) where {FT} = Contravariant3Vector{FT}
@inline curl_result_type(::Val{(1, 2)}, ::Type{UVVector{FT}}) where {FT} =
    Contravariant3Vector{FT}
@inline curl_result_type(
    ::Val{(1, 2)},
    ::Type{Contravariant3Vector{FT}},
) where {FT} = Contravariant12Vector{FT}
@inline curl_result_type(::Val{(1, 2)}, ::Type{WVector{FT}}) where {FT} =
    Contravariant12Vector{FT}


_norm_sqr(x, local_geometry::LocalGeometry) =
    sum(x -> _norm_sqr(x, local_geometry), x)
_norm_sqr(x::Number, ::LocalGeometry) = LinearAlgebra.norm_sqr(x)
_norm_sqr(x::AbstractArray, ::LocalGeometry) = LinearAlgebra.norm_sqr(x)

function _norm_sqr(uᵢ::CovariantVector, local_geometry::LocalGeometry)
    LinearAlgebra.norm_sqr(LocalVector(uᵢ, local_geometry))
end

function _norm_sqr(uᵢ::ContravariantVector, local_geometry::LocalGeometry)
    LinearAlgebra.norm_sqr(LocalVector(uᵢ, local_geometry))
end

_norm_sqr(u::Contravariant2Vector, ::LocalGeometry{(1,)}) =
    LinearAlgebra.norm_sqr(u.u²)
_norm_sqr(u::Contravariant2Vector, ::LocalGeometry{(3,)}) =
    LinearAlgebra.norm_sqr(u.u²)
_norm_sqr(u::Contravariant2Vector, ::LocalGeometry{(1, 3)}) =
    LinearAlgebra.norm_sqr(u.u²)

_norm_sqr(u::Contravariant3Vector, ::LocalGeometry{(1,)}) =
    LinearAlgebra.norm_sqr(u.u³)
_norm_sqr(u::Contravariant3Vector, ::LocalGeometry{(1, 2)}) =
    LinearAlgebra.norm_sqr(u.u³)



_norm(u::AxisVector, local_geometry::LocalGeometry) =
    sqrt(_norm_sqr(u, local_geometry))

_cross(u::AxisVector, v::AxisVector, local_geometry::LocalGeometry) = _cross(
    ContravariantVector(u, local_geometry),
    ContravariantVector(v, local_geometry),
    local_geometry,
)

_cross(
    x::ContravariantVector,
    y::ContravariantVector,
    local_geometry::LocalGeometry,
) =
    local_geometry.J * Covariant123Vector(
        x.u² * y.u³ - x.u³ * y.u²,
        x.u³ * y.u¹ - x.u¹ * y.u³,
        x.u¹ * y.u² - x.u² * y.u¹,
    )
_cross(
    x::Contravariant12Vector,
    y::Contravariant12Vector,
    local_geometry::LocalGeometry,
) = local_geometry.J * Covariant3Vector(x.u¹ * y.u² - x.u² * y.u¹)
_cross(
    x::Contravariant2Vector,
    y::Contravariant1Vector,
    local_geometry::LocalGeometry,
) = local_geometry.J * Covariant3Vector(-x.u² * y.u¹)
_cross(
    x::Contravariant12Vector,
    y::Contravariant3Vector,
    local_geometry::LocalGeometry,
) = local_geometry.J * Covariant12Vector(x.u² * y.u³, -x.u¹ * y.u³)
_cross(
    x::Contravariant3Vector,
    y::Contravariant12Vector,
    local_geometry::LocalGeometry,
) = local_geometry.J * Covariant12Vector(-x.u³ * y.u², x.u³ * y.u¹)

_cross(
    x::Contravariant2Vector,
    y::Contravariant3Vector,
    local_geometry::LocalGeometry,
) = local_geometry.J * Covariant1Vector(x.u² * y.u³)


_cross(u::CartesianVector, v::CartesianVector, ::LocalGeometry) =
    LinearAlgebra.cross(u, v)
_cross(u::LocalVector, v::LocalVector, ::LocalGeometry) =
    LinearAlgebra.cross(u, v)<|MERGE_RESOLUTION|>--- conflicted
+++ resolved
@@ -168,7 +168,6 @@
 """
 function transform end
 
-<<<<<<< HEAD
 # Covariant <-> Cartesian
 function transform(
     ax::CartesianAxis,
@@ -253,10 +252,9 @@
         local_geometry.∂x∂ξ * transform(dual(axes(local_geometry.∂x∂ξ, 2)), v),
     )
 end
-=======
+
 """
     project(axis, V[, local_geometry])
->>>>>>> 36df160f
 
 Project the first axis component of the vector or tensor `V` to `axis`
 """
