import ..Topologies
using ..RecursiveApply

"""
    dss_transform(arg, local_geometry, weight, I...)

Transfrom `arg[I...]` to a basis for direct stiffness summation (DSS).
Transformations only apply to vector quantities.

- `local_geometry[I...]` is the relevant `LocalGeometry` object. If it is `nothing`, then no transformation is performed
- `weight[I...]` is the relevant DSS weights. If `weight` is `nothing`, then the result is simply summation.

See [`Spaces.weighted_dss!`](@ref).
"""
dss_transform(arg, local_geometry, weight, i, j) =
    dss_transform(arg[i, j], local_geometry[i, j], weight[i, j])
dss_transform(arg, local_geometry, weight::Nothing, i, j) =
    dss_transform(arg[i, j], local_geometry[i, j], 1)
dss_transform(arg, local_geometry::Nothing, weight::Nothing, i, j) = arg[i, j]

dss_transform(arg, local_geometry, weight, i) =
    dss_transform(arg[i], local_geometry[i], weight[i])
dss_transform(arg, local_geometry, weight::Nothing, i) =
    dss_transform(arg[i], local_geometry[i], 1)
dss_transform(arg, local_geometry::Nothing, weight::Nothing, i) = arg[i]

@inline function dss_transform(
    arg::Tuple{},
    local_geometry::Geometry.LocalGeometry,
    weight,
)
    ()
end
@inline function dss_transform(
    arg::Tuple,
    local_geometry::Geometry.LocalGeometry,
    weight,
)
    (
        dss_transform(first(arg), local_geometry, weight),
        dss_transform(Base.tail(arg), local_geometry, weight)...,
    )
end
@inline function dss_transform(
    arg::NamedTuple{names},
    local_geometry::Geometry.LocalGeometry,
    weight,
) where {names}
    NamedTuple{names}(dss_transform(Tuple(arg), local_geometry, weight))
end
@inline dss_transform(
    arg::Number,
    local_geometry::Geometry.LocalGeometry,
    weight,
) = arg * weight
@inline dss_transform(
    arg::Geometry.AxisTensor{T, N, <:Tuple{Vararg{Geometry.CartesianAxis}}},
    local_geometry::Geometry.LocalGeometry,
    weight,
) where {T, N} = arg * weight
@inline dss_transform(
    arg::Geometry.CartesianVector,
    local_geometry::Geometry.LocalGeometry,
    weight,
) where {T, N} = arg * weight
@inline dss_transform(
    arg::Geometry.AxisTensor{T, N, <:Tuple{Vararg{Geometry.LocalAxis}}},
    local_geometry::Geometry.LocalGeometry,
    weight,
) where {T, N} = arg * weight
@inline dss_transform(
    arg::Geometry.LocalVector,
    local_geometry::Geometry.LocalGeometry,
<<<<<<< HEAD
) where {T, N} = arg
@inline dss_transform(
    arg::Geometry.Covariant3Vector,
    local_geometry::Geometry.LocalGeometry,
) = arg
=======
    weight,
) where {T, N} = arg * weight
>>>>>>> 84dd3473

@inline function dss_transform(
    arg::Geometry.AxisVector,
    local_geometry::Geometry.LocalGeometry,
    weight,
)
    ax = axes(local_geometry.∂x∂ξ, 1)
    axfrom = axes(arg, 1)
    # TODO: make this consistent for 2D / 3D
    # 2D domain axis (1,2) horizontal curl
    if ax isa Geometry.UVAxis && (
        axfrom isa Geometry.Covariant3Axis ||
        axfrom isa Geometry.Contravariant3Axis
    )
        return arg * weight
    end
    # 2D domain axis (1,3) curl
    if ax isa Geometry.UWAxis && (
        axfrom isa Geometry.Covariant2Axis ||
        axfrom isa Geometry.Contravariant2Axis
    )
        return arg * weight
    end
    # workaround for using a Covariant12Vector in a UW space
    if ax isa Geometry.UWAxis && axfrom isa Geometry.Covariant12Axis
        # return Geometry.transform(Geometry.UVWAxis(), arg, local_geometry)
        u₁, v = Geometry.components(arg)
        uw_vector = Geometry.transform(
            Geometry.UWAxis(),
            Geometry.Covariant13Vector(u₁, zero(u₁)),
            local_geometry,
        )
        u, w = Geometry.components(uw_vector)
        return Geometry.UVWVector(u, v, w) * weight
    end
    Geometry.transform(ax, arg, local_geometry) * weight
end
<<<<<<< HEAD
@inline function dss_untransform(refarg, targ, local_geometry)
    RecursiveApply.rmap(refarg, targ) do rx, tx
        Base.@_inline_meta
        dss_untransform(rx, tx, local_geometry)
    end
=======

"""
    dss_untransform(T, targ, local_geometry, I...)

Transform `targ[I...]` back to a value of type `T` after performing direct stiffness summation (DSS).

See [`Spaces.weighted_dss!`](@ref).
"""
dss_untransform(::Type{T}, targ, local_geometry, i, j) where {T} =
    dss_untransform(T, targ, local_geometry[i, j])
dss_untransform(::Type{T}, targ, local_geometry::Nothing, i, j) where {T} =
    dss_untransform(T, targ, local_geometry)
dss_untransform(::Type{T}, targ, local_geometry, i) where {T} =
    dss_untransform(T, targ, local_geometry[i])
dss_untransform(::Type{T}, targ, local_geometry::Nothing, i) where {T} =
    dss_untransform(T, targ, local_geometry)
@inline function dss_untransform(
    ::Type{NamedTuple{names, T}},
    targ::NamedTuple{names},
    local_geometry,
) where {names, T}
    NamedTuple{names}(dss_untransform(T, Tuple(targ), local_geometry))
end
@inline dss_untransform(
    ::Type{Tuple{}},
    targ::Tuple{},
    local_geometry::Geometry.LocalGeometry,
) = ()
@inline function dss_untransform(
    ::Type{T},
    targ::Tuple,
    local_geometry::Geometry.LocalGeometry,
) where {T <: Tuple}
    (
        dss_untransform(
            Base.tuple_type_head(T),
            Base.first(targ),
            local_geometry,
        ),
        dss_untransform(
            Base.tuple_type_tail(T),
            Base.tail(targ),
            local_geometry,
        )...,
    )
>>>>>>> 84dd3473
end

@inline dss_untransform(::Type{T}, targ::T, local_geometry) where {T} = targ
@inline dss_untransform(
    ::Type{T},
    targ::T,
    local_geometry::Geometry.LocalGeometry,
) where {T <: Geometry.AxisVector} = targ
@inline function dss_untransform(
    ::Type{Geometry.AxisVector{T, A1, S}},
    targ::Geometry.AxisVector,
    local_geometry::Geometry.LocalGeometry,
) where {T, A1, S}
    ax = A1()
    # workaround for using a Covariant12Vector in a UW space
    if (
        axes(local_geometry.∂x∂ξ, 1) isa Geometry.UWAxis &&
        ax isa Geometry.Covariant12Axis
    )
        u, u₂, w = Geometry.components(targ)
        u₁_vector = Geometry.transform(
            Geometry.Covariant1Axis(),
            Geometry.UWVector(u, w),
            local_geometry,
        )
        u₁, = Geometry.components(u₁_vector)
        return Geometry.Covariant12Vector(u₁, u₂)
    end
    Geometry.transform(ax, targ, local_geometry)
end

function dss_1d!(
    htopology::Topologies.AbstractTopology,
    data,
    local_geometry_data = nothing,
    dss_weights = nothing,
)
    Nq = size(data, 1)
    Nv = size(data, 4)
    idx1 = CartesianIndex(1, 1, 1, 1, 1)
    idx2 = CartesianIndex(Nq, 1, 1, 1, 1)
    for (elem1, face1, elem2, face2, reversed) in
        Topologies.interior_faces(htopology)
        for level in 1:Nv
            @assert face1 == 1 && face2 == 2 && !reversed
            local_geometry_slab1 = slab(local_geometry_data, level, elem1)
            weight_slab1 = slab(dss_weights, level, elem1)
            data_slab1 = slab(data, level, elem1)

            local_geometry_slab2 = slab(local_geometry_data, level, elem2)
            weight_slab2 = slab(dss_weights, level, elem2)
            data_slab2 = slab(data, level, elem2)
            val =
                dss_transform(
                    data_slab1,
                    local_geometry_slab1,
                    weight_slab1,
                    idx1,
                ) ⊞ dss_transform(
                    data_slab2,
                    local_geometry_slab2,
                    weight_slab2,
                    idx2,
                )

            data_slab1[idx1] = dss_untransform(
                eltype(data_slab1),
                val,
                local_geometry_slab1,
                idx1,
            )
            data_slab2[idx2] = dss_untransform(
                eltype(data_slab2),
                val,
                local_geometry_slab2,
                idx2,
            )
        end
    end
    return data
end

struct GhostBuffer{G, D}
    graph_context::G
    send_data::D
    recv_data::D
end

recv_buffer(ghost::GhostBuffer) = ghost.recv_data

create_ghost_buffer(data, topology::Topologies.AbstractTopology) = nothing

function create_ghost_buffer(
    data::Union{DataLayouts.IJFH{S, Nij}, DataLayouts.VIJFH{S, Nij}},
    topology::Topologies.DistributedTopology2D,
) where {S, Nij}
    if data isa DataLayouts.IJFH
        send_data = DataLayouts.IJFH{S, Nij}(
            typeof(parent(data)),
            Topologies.nsendelems(topology),
        )
        recv_data = DataLayouts.IJFH{S, Nij}(
            typeof(parent(data)),
            Topologies.nrecvelems(topology),
        )
        k = stride(parent(send_data), 4)
    else
        Nv, _, _, Nf, _ = size(parent(data))
        send_data = DataLayouts.VIJFH{S, Nij}(
            similar(
                parent(data),
                (Nv, Nij, Nij, Nf, Topologies.nsendelems(topology)),
            ),
        )
        recv_data = DataLayouts.VIJFH{S, Nij}(
            similar(
                parent(data),
                (Nv, Nij, Nij, Nf, Topologies.nrecvelems(topology)),
            ),
        )
        k = stride(parent(send_data), 5)
    end

    graph_context = ClimaComms.graph_context(
        topology.context,
        parent(send_data),
        k .* topology.send_elem_lengths,
        topology.neighbor_pids,
        parent(recv_data),
        k .* topology.recv_elem_lengths,
        topology.neighbor_pids,
    )
    GhostBuffer(graph_context, send_data, recv_data)
end

"""
    fill_send_buffer!(topology, data, ghost_buffer)

Fill the send buffer of `ghost_buffer` with the necessary data from `data`.

Part of [`Spaces.weighted_dss!`](@ref).
"""
function fill_send_buffer!(
    topology::Topologies.DistributedTopology2D,
    data::DataLayouts.AbstractData,
    ghost_buffer::GhostBuffer,
)

    Nv = size(data, 4)
    send_data = ghost_buffer.send_data
    for (sidx, lidx) in enumerate(topology.send_elem_lidx)
        for level in 1:Nv
            src_slab = slab(data, level, lidx)
            send_slab = slab(send_data, level, sidx)
            copyto!(send_slab, src_slab)
        end
    end
    return nothing
end

"""
    dss_interior_faces!(topology, data [, local_geometry_data=nothing, local_weights=nothing])

Perform DSS on the local interior faces of the topology.

If `local_geometry` is `nothing`, no transformations are applied to vectors.
If `local_weights` is `nothing`, no weighting is applied (i.e. colocated values are summed).

Part of [`Spaces.weighted_dss!`](@ref).
"""
function dss_interior_faces!(
    topology,
    data,
    local_geometry_data = nothing,
    local_weights = nothing,
)
    Nq = size(data, 1)
    Nv = size(data, 4)

    for (lidx1, face1, lidx2, face2, reversed) in
        Topologies.interior_faces(topology)
        for level in 1:Nv

            data_slab1 = slab(data, level, lidx1)
            data_slab2 = slab(data, level, lidx2)
            local_geometry_slab1 = slab(local_geometry_data, level, lidx1)
            local_geometry_slab2 = slab(local_geometry_data, level, lidx2)
            weight_slab1 = slab(local_weights, level, lidx1)
            weight_slab2 = slab(local_weights, level, lidx2)
            for q in 2:(Nq - 1)
                i1, j1 = Topologies.face_node_index(face1, Nq, q, false)
                i2, j2 = Topologies.face_node_index(face2, Nq, q, reversed)
                val =
                    dss_transform(
                        data_slab1,
                        local_geometry_slab1,
                        weight_slab1,
                        i1,
                        j1,
                    ) ⊞ dss_transform(
                        data_slab2,
                        local_geometry_slab2,
                        weight_slab2,
                        i2,
                        j2,
                    )
                data_slab1[i1, j1] = dss_untransform(
                    eltype(data_slab1),
                    val,
                    local_geometry_slab1,
                    i1,
                    j1,
                )
                data_slab2[i2, j2] = dss_untransform(
                    eltype(data_slab2),
                    val,
                    local_geometry_slab2,
                    i2,
                    j2,
                )
            end
        end
    end
    return nothing
end

"""
    dss_local_vertices!(topology, data[, local_geometry_data=nothing, local_weights=nothing])

Perform DSS on the local vertices of the topology.

Part of [`Spaces.weighted_dss!`](@ref).
"""
function dss_local_vertices!(
    topology,
    data,
    local_geometry_data = nothing,
    local_weights = nothing,
)
    Nq = size(data, 1)
    Nv = size(data, 4)

    for vertex in Topologies.local_vertices(topology)
        # for each level
        for level in 1:Nv
            # gather: compute sum over shared vertices
            sum_data = mapreduce(⊞, vertex) do (lidx, vert)
                i, j = Topologies.vertex_node_index(vert, Nq)
                data_slab = slab(data, level, lidx)
                local_geometry_slab = slab(local_geometry_data, level, lidx)
                weight_slab = slab(local_weights, level, lidx)
                dss_transform(data_slab, local_geometry_slab, weight_slab, i, j)
            end

            # scatter: assign sum to shared vertices
            for (lidx, vert) in vertex
                data_slab = slab(data, level, lidx)
                i, j = Topologies.vertex_node_index(vert, Nq)
                local_geometry_slab = slab(local_geometry_data, level, lidx)
                data_slab[i, j] = dss_untransform(
                    eltype(data_slab),
                    sum_data,
                    local_geometry_slab,
                    i,
                    j,
                )
            end
        end
    end
end

"""
    dss_ghost_faces!(topology, data, ghost_data,
        local_geometry_data=nothing, ghost_geometry_data=nothing,
        local_weights=nothing ghost_weights=nothing;
        update_ghost=false)

Perform DSS on the ghost faces of the topology. `ghost_data` should contain the ghost element data.

Part of [`Spaces.weighted_dss!`](@ref).
"""
function dss_ghost_faces!(
    topology,
    data,
    recv_buf,
    local_geometry_data = nothing,
    ghost_geometry_data = nothing,
    local_weights = nothing,
    ghost_weights = nothing;
    update_ghost = false,
)
    Nq = size(data, 1)
    Nv = size(data, 4)

    for (lidx1, face1, ridx2, face2, reversed) in
        Topologies.ghost_faces(topology)
        for level in 1:Nv

            data_slab1 = slab(data, level, lidx1)
            data_slab2 = slab(recv_buf, level, ridx2)
            local_geometry_slab1 = slab(local_geometry_data, level, lidx1)
            local_geometry_slab2 = slab(ghost_geometry_data, level, ridx2)
            weight_slab1 = slab(local_weights, level, lidx1)
            weight_slab2 = slab(ghost_weights, level, ridx2)
            for q in 2:(Nq - 1)
                i1, j1 = Topologies.face_node_index(face1, Nq, q, false)
                i2, j2 = Topologies.face_node_index(face2, Nq, q, reversed)
                val =
                    dss_transform(
                        data_slab1,
                        local_geometry_slab1,
                        weight_slab1,
                        i1,
                        j1,
                    ) ⊞ dss_transform(
                        data_slab2,
                        local_geometry_slab2,
                        weight_slab2,
                        i2,
                        j2,
                    )
                data_slab1[i1, j1] = dss_untransform(
                    eltype(data_slab1),
                    val,
                    local_geometry_slab1,
                    i1,
                    j1,
                )
                if update_ghost
                    data_slab2[i2, j2] = dss_untransform(
                        eltype(data_slab2),
                        val,
                        local_geometry_slab2,
                        i2,
                        j2,
                    )
                end
            end
        end
    end
end

"""
    dss_ghost_vertices!(topology, data, ghost_data,
        local_geometry_data=nothing, ghost_geometry_data=nothing,
        local_weights=nothing ghost_weights=nothing;
        update_ghost=false)

Perform DSS on the ghost faces of the topology. `ghost_data` should contain the ghost element data.

Part of [`Spaces.weighted_dss!`](@ref).
"""
function dss_ghost_vertices!(
    topology,
    data,
    recv_buf,
    local_geometry_data = nothing,
    ghost_geometry_data = nothing,
    local_weights = nothing,
    ghost_weights = nothing;
    update_ghost = false,
)
    Nq = size(data, 1)
    Nv = size(data, 4)

    for vertex in Topologies.ghost_vertices(topology)
        # for each level
        for level in 1:Nv
            # gather: compute sum over shared vertices
            sum_data = mapreduce(⊞, vertex) do (isghost, idx, vert)
                i, j = Topologies.vertex_node_index(vert, Nq)
                if isghost
                    ridx = idx
                    src_slab = slab(recv_buf, level, ridx)
                    local_geometry_slab =
                        slab(ghost_geometry_data, level, ridx)
                    weight_slab = slab(ghost_weights, level, ridx)
                    dss_transform(
                        src_slab,
                        local_geometry_slab,
                        weight_slab,
                        i,
                        j,
                    )
                else
                    lidx = idx
                    src_slab = slab(data, level, lidx)
                    local_geometry_slab =
                        slab(local_geometry_data, level, lidx)
                    weight_slab = slab(local_weights, level, lidx)
                    dss_transform(
                        src_slab,
                        local_geometry_slab,
                        weight_slab,
                        i,
                        j,
                    )
                end
            end

            # scatter: assign sum to shared vertices
            for (isghost, idx, vert) in vertex
                if isghost
                    if !update_ghost
                        continue
                    end
                    ridx = idx
                    i, j = Topologies.vertex_node_index(vert, Nq)
                    dest_slab = slab(recv_buf, level, ridx)
                    local_geometry_slab = slab(ghost_geometry_data, level, ridx)
                    dest_slab[i, j] = dss_untransform(
                        eltype(dest_slab),
                        sum_data,
                        local_geometry_slab,
                        i,
                        j,
                    )
                else
                    lidx = idx
                    dest_slab = slab(data, level, lidx)
                    i, j = Topologies.vertex_node_index(vert, Nq)
                    local_geometry_slab = slab(local_geometry_data, level, lidx)
                    dest_slab[i, j] = dss_untransform(
                        eltype(dest_slab),
                        sum_data,
                        local_geometry_slab,
                        i,
                        j,
                    )
                end
            end
        end
    end
end

function dss_2d!(
    topology,
    data,
    ghost_buffer,
    local_geometry_data = nothing,
    ghost_geometry_data = nothing,
    local_weights = nothing,
    ghost_weights = nothing,
)


    if ghost_buffer isa GhostBuffer
        # 1) copy send data to buffer
        fill_send_buffer!(topology, data, ghost_buffer)
        # 2) start communication
        ClimaComms.start(ghost_buffer.graph_context)
    end

    dss_interior_faces!(topology, data, local_geometry_data, local_weights)

    # 4) progress communication
    if ghost_buffer isa GhostBuffer
        ClimaComms.progress(ghost_buffer.graph_context)
    end

    dss_local_vertices!(topology, data, local_geometry_data, local_weights)

    # 6) complete communication
    if ghost_buffer isa GhostBuffer
        ClimaComms.finish(ghost_buffer.graph_context)
    end

    # 7) DSS over ghost faces
    if ghost_buffer isa GhostBuffer
        recv_buf = recv_buffer(ghost_buffer)
    else
        recv_buf = ghost_buffer
    end

    dss_ghost_faces!(
        topology,
        data,
        recv_buf,
        local_geometry_data,
        ghost_geometry_data,
        local_weights,
        ghost_weights,
    )
    dss_ghost_vertices!(
        topology,
        data,
        recv_buf,
        local_geometry_data,
        ghost_geometry_data,
        local_weights,
        ghost_weights,
    )

    # 8) DSS over ghost vertices
    return data
end

function weighted_dss!(
    data,
    hspace::SpectralElementSpace1D,
    ghost_buffer = nothing,
)
    topology = hspace.topology
    dss_1d!(topology, data, local_geometry_data(hspace), hspace.dss_weights)
end

function weighted_dss!(
    data,
    space::ExtrudedFiniteDifferenceSpace{S, H},
    ghost_buffer = nothing,
) where {S, H <: SpectralElementSpace1D}
    hspace = space.horizontal_space
    topology = hspace.topology
    dss_1d!(topology, data, local_geometry_data(space), hspace.dss_weights)
end

function weighted_dss!(
    data,
    hspace::SpectralElementSpace2D,
    ghost_buffer = nothing,
)
    topology = hspace.topology
    if isnothing(ghost_buffer)
        ghost_buffer = create_ghost_buffer(data, topology)
    end
    dss_2d!(
        topology,
        data,
        ghost_buffer,
        local_geometry_data(hspace),
        ghost_geometry_data(hspace),
        hspace.local_dss_weights,
        hspace.ghost_dss_weights,
    )
end

function weighted_dss!(
    data,
    space::ExtrudedFiniteDifferenceSpace{S, H},
    ghost_buffer = nothing,
) where {S, H <: SpectralElementSpace2D}
    hspace = space.horizontal_space
    topology = hspace.topology
    if isnothing(ghost_buffer)
        ghost_buffer = create_ghost_buffer(data, topology)
    end
    dss_2d!(
        topology,
        data,
        ghost_buffer,
        local_geometry_data(space),
        ghost_geometry_data(space),
        hspace.local_dss_weights,
        hspace.ghost_dss_weights,
    )
end<|MERGE_RESOLUTION|>--- conflicted
+++ resolved
@@ -71,17 +71,13 @@
 @inline dss_transform(
     arg::Geometry.LocalVector,
     local_geometry::Geometry.LocalGeometry,
-<<<<<<< HEAD
-) where {T, N} = arg
+    weight,
+) where {T, N} = arg * weight
 @inline dss_transform(
     arg::Geometry.Covariant3Vector,
     local_geometry::Geometry.LocalGeometry,
-) = arg
-=======
-    weight,
-) where {T, N} = arg * weight
->>>>>>> 84dd3473
-
+    weight,
+) = arg * weight
 @inline function dss_transform(
     arg::Geometry.AxisVector,
     local_geometry::Geometry.LocalGeometry,
@@ -118,13 +114,6 @@
     end
     Geometry.transform(ax, arg, local_geometry) * weight
 end
-<<<<<<< HEAD
-@inline function dss_untransform(refarg, targ, local_geometry)
-    RecursiveApply.rmap(refarg, targ) do rx, tx
-        Base.@_inline_meta
-        dss_untransform(rx, tx, local_geometry)
-    end
-=======
 
 """
     dss_untransform(T, targ, local_geometry, I...)
@@ -170,7 +159,6 @@
             local_geometry,
         )...,
     )
->>>>>>> 84dd3473
 end
 
 @inline dss_untransform(::Type{T}, targ::T, local_geometry) where {T} = targ
