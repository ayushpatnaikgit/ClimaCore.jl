push!(LOAD_PATH, joinpath(@__DIR__, "..", ".."))

using Test
using StaticArrays, IntervalSets, LinearAlgebra, UnPack

import ClimaCore:
    ClimaCore,
    slab,
    Spaces,
    Domains,
    Meshes,
    Geometry,
    Topologies,
    Spaces,
    Fields,
    Topographies,
    Operators
using ClimaCore.Geometry

using Logging: global_logger
using TerminalLoggers: TerminalLogger
global_logger(TerminalLogger())

const MSLP = 1e5 # mean sea level pressure
const grav = 9.8 # gravitational constant
const R_d = 287.058 # R dry (gas constant / mol mass dry air)
const γ = 1.4 # heat capacity ratio
const C_p = R_d * γ / (γ - 1) # heat capacity at constant pressure
const C_v = R_d / (γ - 1) # heat capacity at constant volume
const R_m = R_d # moist R, assumed to be dry

function warp_schar(
    coord;
    h₀ = 250, 
    λ = 4000,
    a = 5000,
)       
    x = coord.x
    return h₀*exp(-(x/a)^2)*(cos(π*x/λ))^2
end

# set up function space
function hvspace_2D(
    xlim = (-π, π),
    zlim = (0, 4π),
    helem = 50,
    velem = 50,
    npoly = 4;
    stretch = Meshes.Uniform(),
    warp_fn = warp_schar_peak,
)
    # build vertical mesh information with stretching in [0, H]
    FT = Float64
    vertdomain = Domains.IntervalDomain(
        Geometry.ZPoint{FT}(zlim[1]),
        Geometry.ZPoint{FT}(zlim[2]);
        boundary_tags = (:bottom, :top),
    )
    vertmesh = Meshes.IntervalMesh(vertdomain, stretch, nelems = velem)
    vert_face_space = Spaces.FaceFiniteDifferenceSpace(vertmesh)
    # build horizontal mesh information
    horzdomain = Domains.IntervalDomain(
        Geometry.XPoint{FT}(xlim[1])..Geometry.XPoint{FT}(xlim[2]),
        periodic = true,
    )
    # Construct Horizontal Mesh + Space
    horzmesh = Meshes.IntervalMesh(horzdomain; nelems = helem)
    horztopology = Topologies.IntervalTopology(horzmesh)
    quad = Spaces.Quadratures.GLL{npoly + 1}()
    hspace = Spaces.SpectralElementSpace1D(horztopology, quad)
    # Apply warp
    z_surface = warp_fn.(Fields.coordinate_field(hspace))
    f_space = Spaces.ExtrudedFiniteDifferenceSpace(
        hspace,
        vert_face_space,
        z_surface,
        Topographies.LinearAdaption(),
    )
    c_space = Spaces.CenterExtrudedFiniteDifferenceSpace(f_space)
    return (c_space,f_space)
end

# set up function space
(hv_center_space, hv_face_space) = hvspace_2D((-15000, 15000), (0, 15000), 25, 25, 4;
                                            stretch = Meshes.Uniform(), warp_fn=warp_schar);

function pressure(ρθ)
    if ρθ >= 0
        return MSLP * (R_d * ρθ / MSLP)^γ
    else
        return NaN
    end
end

Φ(z) = grav * z
function rayleigh_sponge(z;
                         z_sponge=12000.0,
                         z_max=15000.0,
                         α = 1.0,  # Relaxation timescale
                         τ = 0.5,
                         γ = 2.0)
    if z >= z_sponge
        r = (z - z_sponge) / (z_max - z_sponge)
        β_sponge = α * sinpi(τ * r)^γ
        return β_sponge
    else
        return eltype(z)(0)
    end
end

# Reference: https://journals.ametsoc.org/view/journals/mwre/140/4/mwr-d-10-05073.1.xml, Section
function init_schar_2d(x, z)
    θ₀ = 280.0
    cp_d = C_p
    cv_d = C_v
    p₀ = MSLP
    g = grav
    γ = cp_d / cv_d

    𝒩 = @. g / sqrt(cp_d * θ₀)
    π_exner = @. exp(-g * z / (cp_d * θ₀))
    θ = @. θ₀ * exp(𝒩 ^2 * z / g)
    ρ = @. p₀ / (R_d * θ) * (π_exner)^(cp_d/R_d)
    ρθ  = @. ρ * θ
    ρuₕ = @. ρ * Geometry.UVector(10.0)

    return (ρ = ρ,
            ρθ = ρθ,
            ρuₕ = ρuₕ)
end

# initial conditions
coords = Fields.coordinate_field(hv_center_space)
face_coords = Fields.coordinate_field(hv_face_space)

Yc = map(coords) do coord
    schar = init_schar_2d(coord.x, coord.z)
    schar
end

#Yc = init_schar_2d(coords.x, coords.z)

ρw = map(face_coords) do coord
    Geometry.WVector(0.0)
end;

Y = Fields.FieldVector(Yc = Yc, ρw = ρw)

#function energy(Yc, ρu, z)
#    ρ = Yc.ρ
#    ρθ = Yc.ρθ
#    u = ρu / ρ
#    kinetic = ρ * norm(u)^2 / 2
#    potential = z * grav * ρ
#    internal = C_v * pressure(ρθ) / R_d
#    return kinetic + potential + internal
#end
#function combine_momentum(ρuₕ, ρw)
#    Geometry.transform(Geometry.UWAxis(), ρuₕ) +
#    Geometry.transform(Geometry.UWAxis(), ρw)
#end
#function center_momentum(Y)
#    If2c = Operators.InterpolateF2C()
#    combine_momentum.(Y.Yc.ρuₕ, If2c.(Y.ρw))
#end
#function total_energy(Y)
#    ρ = Y.Yc.ρ
#    ρu = center_momentum(Y)
#    ρθ = Y.Yc.ρθ
#    z = Fields.coordinate_field(axes(ρ)).z
#    sum(energy.(Yc, ρu, z))
#end

#energy_0 = total_energy(Y)
#mass_0 = sum(Yc.ρ) # Computes ∫ρ∂Ω such that quadrature weighting is accounted for.

function rhs!(dY, Y, _, t)
    ρw = Y.ρw
    Yc = Y.Yc
    dYc = dY.Yc
    dρw = dY.ρw

    # spectral horizontal operators
    hdiv = Operators.Divergence()
    hgrad = Operators.Gradient()
    hwdiv = Operators.WeakDivergence()
    hwgrad = Operators.WeakGradient()

    # vertical FD operators with BC's
    vdivf2c = Operators.DivergenceF2C(
        bottom = Operators.SetValue(Geometry.WVector(0.0)),
        top = Operators.SetValue(Geometry.WVector(0.0)),
    )
    vvdivc2f = Operators.DivergenceC2F(
        bottom = Operators.SetDivergence(Geometry.WVector(0.0)),
        top = Operators.SetDivergence(Geometry.WVector(0.0)),
    )
    uvdivf2c = Operators.DivergenceF2C(
        bottom = Operators.SetValue(
            Geometry.WVector(0.0) ⊗ Geometry.UVector(0.0),
        ),
        top = Operators.SetValue(Geometry.WVector(0.0) ⊗ Geometry.UVector(0.0)),
    )
    If = Operators.InterpolateC2F(
        bottom = Operators.Extrapolate(),
        top = Operators.Extrapolate(),
    )
    Ic = Operators.InterpolateF2C()
    ∂ = Operators.DivergenceF2C(
        bottom = Operators.SetValue(Geometry.WVector(0.0)),
        top = Operators.SetValue(Geometry.WVector(0.0)),
    )
    ∂f = Operators.GradientC2F()
    ∂c = Operators.GradientF2C()
    BW = Operators.SetBoundaryOperator(
        bottom = Operators.SetValue(Geometry.WVector(0.0)),
        top = Operators.SetValue(Geometry.WVector(0.0)),
    )
    BU = Operators.SetBoundaryOperator(
        bottom = Operators.SetValue(Geometry.UVector(0.0)),
        top = Operators.SetValue(Geometry.UVector(0.0)),
    )


    fcc = Operators.FluxCorrectionC2C(
        bottom = Operators.Extrapolate(),
        top = Operators.Extrapolate(),
    )
    fcf = Operators.FluxCorrectionF2F(
        bottom = Operators.Extrapolate(),
        top = Operators.Extrapolate(),
    )

    uₕ = @. Yc.ρuₕ / Yc.ρ
    w = @. ρw / If(Yc.ρ)
    wc = @. Ic(ρw) / Yc.ρ
    p = @. pressure(Yc.ρθ)
    θ = @. Yc.ρθ / Yc.ρ
    Yfρ = @. If(Yc.ρ)

    ### HYPERVISCOSITY
    # 1) compute hyperviscosity coefficients
    @. dYc.ρθ = hdiv(hgrad(θ))
    @. dYc.ρuₕ = hdiv(hgrad(uₕ))
    @. dρw = hdiv(hgrad(w))
    Spaces.weighted_dss!(dYc)
    Spaces.weighted_dss!(dρw)

    κ₄ = 100.0 # m^4/s
    @. dYc.ρθ = -κ₄ * hdiv(Yc.ρ * hgrad(dYc.ρθ))
    @. dYc.ρuₕ = -κ₄ * hdiv(Yc.ρ * hgrad(dYc.ρuₕ))
    @. dρw = -κ₄ * hdiv(Yfρ * hgrad(dρw))

    # density
    @. dYc.ρ = -∂(ρw)
    @. dYc.ρ -= hdiv(Yc.ρuₕ)

    # potential temperature
    @. dYc.ρθ += -(∂(ρw * If(Yc.ρθ / Yc.ρ)))
    @. dYc.ρθ -= hdiv(uₕ * Yc.ρθ)

    # horizontal momentum
    Ih = Ref(
        Geometry.Axis2Tensor(
            (Geometry.UAxis(), Geometry.UAxis()),
            @SMatrix [1.0]
        ),
    )
    @. dYc.ρuₕ -= uvdivf2c(ρw ⊗ If(uₕ))
    @. dYc.ρuₕ -= hdiv(Yc.ρuₕ ⊗ uₕ + p * Ih)

    # vertical momentum

    # vertical component of vertical momentum
    @. dρw +=
        BW(
            Geometry.transform( # project
                Geometry.WAxis(),
                -(∂f(p)) - If(Yc.ρ) * ∂f(Φ(coords.z)),
            ) - vvdivc2f(Ic(ρw ⊗ w)),
        )
<<<<<<< HEAD
    hcomp_vertical_momentum = @. BU(
=======

    # horizontal component of vertical momentum
    @. dYc.ρuₕ += @. Ic(BU(
>>>>>>> 8725010c
            Geometry.transform( # project
                Geometry.UAxis(),
                -(∂f(p)) - If(Yc.ρ) * ∂f(Φ(coords.z)),
            ),
        ))

    # vertical component of horizontal momentum
    uₕf = @. If(Yc.ρuₕ / Yc.ρ) # requires boundary conditions
    @. dρw -= hdiv(uₕf ⊗ ρw)

    ### UPWIND FLUX CORRECTION
    upwind_correction = true
    if upwind_correction
        @. dYc.ρ += fcc(w, Yc.ρ)
        @. dYc.ρθ += fcc(w, Yc.ρθ)
        @. dYc.ρuₕ += fcc(w, Yc.ρuₕ)
        @. dρw += fcf(wc, ρw)
    end

    ### DIFFUSION
    κ₂ = 0.0 # m^2/s
    #  1a) horizontal div of horizontal grad of horiz momentun
    @. dYc.ρuₕ += hdiv(κ₂ * (Yc.ρ * hgrad(Yc.ρuₕ / Yc.ρ)))
    #  1b) vertical div of vertical grad of horiz momentun
    @. dYc.ρuₕ += uvdivf2c(κ₂ * (Yfρ * ∂f(Yc.ρuₕ / Yc.ρ)))

    #  1c) horizontal div of horizontal grad of vert momentum
    @. dρw += hdiv(κ₂ * (Yfρ * hgrad(ρw / Yfρ)))
    #  1d) vertical div of vertical grad of vert momentun
    @. dρw += vvdivc2f(κ₂ * (Yc.ρ * ∂c(ρw / Yfρ)))

    #  2a) horizontal div of horizontal grad of potential temperature
    @. dYc.ρθ += hdiv(κ₂ * (Yc.ρ * hgrad(Yc.ρθ / Yc.ρ)))
    #  2b) vertical div of vertial grad of potential temperature
    @. dYc.ρθ += ∂(κ₂ * (Yfρ * ∂f(Yc.ρθ / Yc.ρ)))

    # sponge
    β = @. rayleigh_sponge(coords.z)
    @. dYc.ρuₕ -= β * Yc.ρuₕ
    @. dρw -= If(β) * ρw

    Spaces.weighted_dss!(dYc)
    Spaces.weighted_dss!(dρw)
    return dY
end

dYdt = similar(Y);
rhs!(dYdt, Y, nothing, 0.0);

# run!
using OrdinaryDiffEq
Δt = 0.025
prob = ODEProblem(rhs!, Y, (0.0, 100.0))
sol = solve(
    prob,
    SSPRK33(),
    dt = Δt,
    saveat = 1.0,
    progress = true,
    progress_message = (dt, u, p, t) -> t,
);

ENV["GKSwstype"] = "nul"
import Plots
Plots.GRBackend()

dirname = "schar_2d"
path = joinpath(@__DIR__, "output", dirname)
mkpath(path)

# post-processing
import Plots
anim = Plots.@animate for u in sol.u
    Plots.plot(u.Yc.ρθ ./ u.Yc.ρ,)
end
Plots.mp4(anim, joinpath(path, "theta.mp4"), fps = 20)

If2c = Operators.InterpolateF2C()
anim = Plots.@animate for u in sol.u
    Plots.plot(If2c.(u.ρw) ./ u.Yc.ρ,)
end
Plots.mp4(anim, joinpath(path, "vel_w.mp4"), fps = 20)

anim = Plots.@animate for u in sol.u
    Plots.plot(u.Yc.ρuₕ ./ u.Yc.ρ,)
end
Plots.mp4(anim, joinpath(path, "vel_u.mp4"), fps = 20)<|MERGE_RESOLUTION|>--- conflicted
+++ resolved
@@ -279,13 +279,8 @@
                 -(∂f(p)) - If(Yc.ρ) * ∂f(Φ(coords.z)),
             ) - vvdivc2f(Ic(ρw ⊗ w)),
         )
-<<<<<<< HEAD
-    hcomp_vertical_momentum = @. BU(
-=======
-
     # horizontal component of vertical momentum
     @. dYc.ρuₕ += @. Ic(BU(
->>>>>>> 8725010c
             Geometry.transform( # project
                 Geometry.UAxis(),
                 -(∂f(p)) - If(Yc.ρ) * ∂f(Φ(coords.z)),
