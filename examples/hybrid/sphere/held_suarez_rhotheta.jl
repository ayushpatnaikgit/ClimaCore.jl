using ClimaCorePlots, Plots
using ClimaCore.DataLayouts

include("baroclinic_wave_utilities.jl")

const sponge = false

δu(λ, ϕ, z) = 0.0
δv(λ, ϕ, z) = 0.0

# Variables required for driver.jl (modify as needed)
helems, zelems, npoly = 4, 10, 4

horzdomain = Domains.SphereDomain(R)
vertdomain = Domains.IntervalDomain(
    Geometry.ZPoint{FT}(FT(0)),
    Geometry.ZPoint{FT}(FT(30e3));
    boundary_tags = (:bottom, :top),
)
<<<<<<< HEAD
t_end = FT(60 * 60 * 24 * 1200)
=======
horzmesh = Meshes.EquiangularCubedSphere(horzdomain, helems)
vertmesh = Meshes.IntervalMesh(vertdomain, nelems = zelems)
quad = Spaces.Quadratures.GLL{npoly + 1}()

Nv = Meshes.nelements(vertmesh)
Nf_center, Nf_face = 4, 1
vert_center_space = Spaces.CenterFiniteDifferenceSpace(vertmesh)

if usempi
    horztopology = Topologies.DistributedTopology2D(horzmesh, Context)
    comms_ctx =
        Spaces.setup_comms(Context, horztopology, quad, Nv + 1, Nf_center)
    global_topology = Topologies.Topology2D(horzmesh)
    global_horz_space = Spaces.SpectralElementSpace2D(global_topology, quad)
    global_center_space = Spaces.ExtrudedFiniteDifferenceSpace(
        global_horz_space,
        vert_center_space,
    )
    global_face_space =
        Spaces.FaceExtrudedFiniteDifferenceSpace(global_center_space)

else
    horztopology = Topologies.Topology2D(horzmesh)
    comms_ctx = nothing
end

horzspace = Spaces.SpectralElementSpace2D(horztopology, quad, comms_ctx)

hv_center_space =
    Spaces.ExtrudedFiniteDifferenceSpace(horzspace, vert_center_space)
hv_face_space = Spaces.FaceExtrudedFiniteDifferenceSpace(hv_center_space)

t_end = FT(60 * 60 * 24 * 10)
>>>>>>> 85cc384b
dt = FT(400)
dt_save_to_sol = FT(60 * 60 * 24)
dt_save_to_disk = FT(60 * 60 * 24 * 10) # 0 means don't save to disk
ode_algorithm = OrdinaryDiffEq.Rosenbrock23
jacobian_flags = (; ∂ᶜ𝔼ₜ∂ᶠ𝕄_mode = :exact, ∂ᶠ𝕄ₜ∂ᶜρ_mode = :exact)

additional_cache(ᶜlocal_geometry, ᶠlocal_geometry, dt) = merge(
    hyperdiffusion_cache(ᶜlocal_geometry, ᶠlocal_geometry; κ₄ = FT(2e17)),
    sponge ? rayleigh_sponge_cache(ᶜlocal_geometry, ᶠlocal_geometry, dt) : (;),
    held_suarez_cache(ᶜlocal_geometry),
)
function additional_tendency!(Yₜ, Y, p, t, comms_ctx = nothing)
    hyperdiffusion_tendency!(Yₜ, Y, p, t, comms_ctx)
    sponge && rayleigh_sponge_tendency!(Yₜ, Y, p, t)
    held_suarez_tendency!(Yₜ, Y, p, t)
end

center_initial_condition(local_geometry) =
    center_initial_condition(local_geometry, Val(:ρθ))

function postprocessing(sol, p, output_dir, usempi = false)
    sol_global = []
    if usempi
        for sol_step in sol.u
            sol_step_values_center_global =
                DataLayouts.gather(comms_ctx, Fields.field_values(sol_step.c))
            sol_step_values_face_global =
                DataLayouts.gather(comms_ctx, Fields.field_values(sol_step.f))
            if ClimaComms.iamroot(Context)
                sol_step_global = Fields.FieldVector(
                    c = Fields.Field(
                        sol_step_values_center_global,
                        global_center_space,
                    ),
                    f = Fields.Field(
                        sol_step_values_face_global,
                        global_face_space,
                    ),
                )
                push!(sol_global, sol_step_global)
            end
        end
        if ClimaComms.iamroot(Context)
        end
    else
        sol_global = sol.u
    end

    if !usempi || (usempi && ClimaComms.iamroot(Context))
        @info "L₂ norm of ρθ at t = $(sol.t[1]): $(norm(sol_global[1].c.ρθ))"
        @info "L₂ norm of ρθ at t = $(sol.t[end]): $(norm(sol_global[end].c.ρθ))"

        anim = Plots.@animate for Y in sol_global
            ᶜv = Geometry.UVVector.(Y.c.uₕ).components.data.:2
            Plots.plot(ᶜv, level = 3, clim = (-6, 6))
        end
        Plots.mp4(anim, joinpath(output_dir, "v.mp4"), fps = 5)
    end
end<|MERGE_RESOLUTION|>--- conflicted
+++ resolved
@@ -17,9 +17,6 @@
     Geometry.ZPoint{FT}(FT(30e3));
     boundary_tags = (:bottom, :top),
 )
-<<<<<<< HEAD
-t_end = FT(60 * 60 * 24 * 1200)
-=======
 horzmesh = Meshes.EquiangularCubedSphere(horzdomain, helems)
 vertmesh = Meshes.IntervalMesh(vertdomain, nelems = zelems)
 quad = Spaces.Quadratures.GLL{npoly + 1}()
@@ -53,7 +50,6 @@
 hv_face_space = Spaces.FaceExtrudedFiniteDifferenceSpace(hv_center_space)
 
 t_end = FT(60 * 60 * 24 * 10)
->>>>>>> 85cc384b
 dt = FT(400)
 dt_save_to_sol = FT(60 * 60 * 24)
 dt_save_to_disk = FT(60 * 60 * 24 * 10) # 0 means don't save to disk
